--- conflicted
+++ resolved
@@ -1,6 +1,5 @@
 # Copyright 2014, 2016 Dirk Hutter, Jan de Cuveland
 
-<<<<<<< HEAD
 add_executable(flib_server flib_server.cpp)
 add_executable(simple_consumer simple_consumer.cpp)
 
@@ -15,49 +14,10 @@
 target_include_directories(flib_cfg SYSTEM PUBLIC ${Boost_INCLUDE_DIRS})
 
 target_link_libraries(flib_server
-  flib flib_ipc fles_ipc fles_core logging
+  flib flib_ipc fles_ipc fles_core etcd_client logging
   ${Boost_LIBRARIES} ${CMAKE_THREAD_LIBS_INIT} rt
 )
 target_link_libraries(simple_consumer
   flib_ipc logging
   ${Boost_LIBRARIES} ${CMAKE_THREAD_LIBS_INIT} rt
-)
-=======
-file(GLOB APP_SOURCES *.cpp)
-file(GLOB APP_HEADERS *.hpp)
-
-include_directories("${PROJECT_SOURCE_DIR}/lib/logging"
-                    "${PROJECT_SOURCE_DIR}/lib/fles_core"
-                    "${PROJECT_SOURCE_DIR}/lib/fles_ipc"
-                    "${PROJECT_SOURCE_DIR}/lib/flib"
-                    "${PROJECT_SOURCE_DIR}/lib/flib_ipc"
-		     "${PROJECT_SOURCE_DIR}/lib/etcd_client"
-                    "${PROJECT_SOURCE_DIR}/lib")
-
-set(SERVER_LIB
-        shm_device_server.hpp
-        shm_channel_server.hpp
-        ${PROJECT_SOURCE_DIR}/lib/flib_ipc/shm_device.hpp
-        ${PROJECT_SOURCE_DIR}/lib/flib_ipc/shm_channel.hpp)
-
-set(CLIENT_LIB
-        ${PROJECT_SOURCE_DIR}/lib/flib_ipc/shm_device_client.hpp
-        ${PROJECT_SOURCE_DIR}/lib/flib_ipc/shm_channel_client.hpp
-        ${PROJECT_SOURCE_DIR}/lib/flib_ipc/shm_device.hpp
-        ${PROJECT_SOURCE_DIR}/lib/flib_ipc/shm_channel.hpp)
-
-add_executable(flib_server flib_server.cpp ${SERVER_LIB})
-add_executable(simple_consumer simple_consumer.cpp ${CLIENT_LIB})
-
-target_compile_definitions(flib_server
-        PRIVATE -DBOOST_INTERPROCESS_ENABLE_TIMEOUT_WHEN_LOCKING
-                -DBOOST_INTERPROCESS_TIMEOUT_WHEN_LOCKING_DURATION_MS=5000)
-
-target_link_libraries(flib_server etcd_client flib logging ${Boost_LIBRARIES} rt)
-target_link_libraries(simple_consumer logging ${Boost_LIBRARIES} rt)
-
-if(CMAKE_SYSTEM_NAME STREQUAL "Linux")
-    target_link_libraries(flib_server pthread)
-    target_link_libraries(simple_consumer pthread)
-endif()
->>>>>>> 11aacafe
+)