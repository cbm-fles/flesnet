# Copyright 2013, 2016 Jan de Cuveland <cmail@cuveland.de>

file(GLOB SOURCES *.cpp)
file(GLOB HEADERS *.hpp)

<<<<<<< HEAD
list(APPEND SOURCES "${CMAKE_BINARY_DIR}/config/GitRevision.cpp")
list(APPEND HEADERS "${PROJECT_SOURCE_DIR}/config/GitRevision.hpp")

add_executable(flesnet ${SOURCES} ${HEADERS})

target_compile_definitions(flesnet PUBLIC BOOST_ALL_DYN_LINK)

target_include_directories(flesnet
  PUBLIC ${PROJECT_SOURCE_DIR}/lib
  PRIVATE "${PROJECT_SOURCE_DIR}/config"
)

target_include_directories(flesnet SYSTEM PUBLIC ${Boost_INCLUDE_DIRS})

target_link_libraries(flesnet
  flib_ipc fles_core fles_ipc fles_zeromq logging
  ${Boost_LIBRARIES} ${CMAKE_THREAD_LIBS_INIT}
)

if (USE_RDMA AND RDMA_FOUND)
  target_compile_definitions(flesnet PUBLIC HAVE_RDMA)
  target_link_libraries(flesnet fles_rdma)
=======
include_directories("${PROJECT_SOURCE_DIR}/lib/fles_core"
                    "${PROJECT_SOURCE_DIR}/lib/fles_rdma"
                    "${PROJECT_SOURCE_DIR}/lib/logging"
                    "${PROJECT_SOURCE_DIR}/lib/fles_ipc"
                    "${PROJECT_SOURCE_DIR}/lib"
		     "${PROJECT_SOURCE_DIR}/lib/etcd_client"
                    "${PROJECT_SOURCE_DIR}/lib/flib_ipc")

add_executable(flesnet ${APP_SOURCES} ${APP_HEADERS})
target_link_libraries(flesnet fles_core etcd_client fles_rdma logging ibverbs rdmacm ${Boost_LIBRARIES})
if(LIBNUMA AND USE_LIBNUMA)
    target_link_libraries(flesnet ${LIBNUMA})
>>>>>>> 11aacafe
endif()

if (USE_LIBFABRIC AND LIBFABRIC_FOUND)
  target_compile_definitions(flesnet PUBLIC HAVE_LIBFABRIC)
  target_link_libraries(flesnet fles_libfabric)
endif()

if(CMAKE_SYSTEM_NAME STREQUAL "Linux")
  target_link_libraries(flesnet rt atomic)
endif()<|MERGE_RESOLUTION|>--- conflicted
+++ resolved
@@ -3,7 +3,6 @@
 file(GLOB SOURCES *.cpp)
 file(GLOB HEADERS *.hpp)
 
-<<<<<<< HEAD
 list(APPEND SOURCES "${CMAKE_BINARY_DIR}/config/GitRevision.cpp")
 list(APPEND HEADERS "${PROJECT_SOURCE_DIR}/config/GitRevision.hpp")
 
@@ -19,27 +18,13 @@
 target_include_directories(flesnet SYSTEM PUBLIC ${Boost_INCLUDE_DIRS})
 
 target_link_libraries(flesnet
-  flib_ipc fles_core fles_ipc fles_zeromq logging
+  flib_ipc fles_core fles_ipc fles_zeromq etcd_client logging
   ${Boost_LIBRARIES} ${CMAKE_THREAD_LIBS_INIT}
 )
 
 if (USE_RDMA AND RDMA_FOUND)
   target_compile_definitions(flesnet PUBLIC HAVE_RDMA)
   target_link_libraries(flesnet fles_rdma)
-=======
-include_directories("${PROJECT_SOURCE_DIR}/lib/fles_core"
-                    "${PROJECT_SOURCE_DIR}/lib/fles_rdma"
-                    "${PROJECT_SOURCE_DIR}/lib/logging"
-                    "${PROJECT_SOURCE_DIR}/lib/fles_ipc"
-                    "${PROJECT_SOURCE_DIR}/lib"
-		     "${PROJECT_SOURCE_DIR}/lib/etcd_client"
-                    "${PROJECT_SOURCE_DIR}/lib/flib_ipc")
-
-add_executable(flesnet ${APP_SOURCES} ${APP_HEADERS})
-target_link_libraries(flesnet fles_core etcd_client fles_rdma logging ibverbs rdmacm ${Boost_LIBRARIES})
-if(LIBNUMA AND USE_LIBNUMA)
-    target_link_libraries(flesnet ${LIBNUMA})
->>>>>>> 11aacafe
 endif()
 
 if (USE_LIBFABRIC AND LIBFABRIC_FOUND)
