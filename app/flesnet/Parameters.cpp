// Copyright 2012-2013 Jan de Cuveland <cmail@cuveland.de>

#include "Parameters.hpp"
#include "MicrosliceDescriptor.hpp"
#include "TimesliceComponentDescriptor.hpp"
#include "Utility.hpp"
#include "log.hpp"
#include <boost/algorithm/string/join.hpp>
#include <boost/program_options.hpp>
#include <fstream>

namespace po = boost::program_options;

std::string const Parameters::desc() const
{
    std::stringstream st;

    st << "input nodes (" << input_nodes_.size() << "): " << input_nodes_
       << std::endl;
    st << "compute nodes (" << compute_nodes_.size() << "): " << compute_nodes_
       << std::endl;
    for (auto input_index : input_indexes_) {
        st << "this is input node " << input_index << " (of "
           << input_nodes_.size() << ")" << std::endl;
    }
    for (auto compute_index : compute_indexes_) {
        st << "this is compute node " << compute_index << " (of "
           << compute_nodes_.size() << ")" << std::endl;
    }

    return st.str();
}

uint32_t Parameters::suggest_in_data_buffer_size_exp()
{
    constexpr float buffer_ram_usage_ratio = 0.05f;

    // ensure value in sensible range
    constexpr uint32_t max_in_data_buffer_size_exp = 30; // 30: 1 GByte
    constexpr uint32_t min_in_data_buffer_size_exp = 20; // 20: 1 MByte

    float total_ram = sysconf(_SC_PHYS_PAGES) * sysconf(_SC_PAGE_SIZE);
    float suggest_in_data_buffer_size =
        buffer_ram_usage_ratio * total_ram / input_indexes_.size();

    uint32_t suggest_in_data_buffer_size_exp =
        static_cast<uint32_t>(ceilf(log2f(suggest_in_data_buffer_size)));

    if (suggest_in_data_buffer_size_exp > max_in_data_buffer_size_exp)
        suggest_in_data_buffer_size_exp = max_in_data_buffer_size_exp;
    if (suggest_in_data_buffer_size_exp < min_in_data_buffer_size_exp)
        suggest_in_data_buffer_size_exp = min_in_data_buffer_size_exp;

    return suggest_in_data_buffer_size_exp;
}

uint32_t Parameters::suggest_cn_data_buffer_size_exp()
{
    constexpr float buffer_ram_usage_ratio = 0.05f;

    // ensure value in sensible range
    constexpr uint32_t max_cn_data_buffer_size_exp = 30; // 30: 1 GByte
    constexpr uint32_t min_cn_data_buffer_size_exp = 20; // 20: 1 MByte

    float total_ram = sysconf(_SC_PHYS_PAGES) * sysconf(_SC_PAGE_SIZE);
    float suggest_cn_data_buffer_size =
        buffer_ram_usage_ratio * total_ram /
        (compute_indexes_.size() * input_nodes_.size());

    uint32_t suggest_cn_data_buffer_size_exp =
        static_cast<uint32_t>(ceilf(log2f(suggest_cn_data_buffer_size)));

    if (suggest_cn_data_buffer_size_exp > max_cn_data_buffer_size_exp)
        suggest_cn_data_buffer_size_exp = max_cn_data_buffer_size_exp;
    if (suggest_cn_data_buffer_size_exp < min_cn_data_buffer_size_exp)
        suggest_cn_data_buffer_size_exp = min_cn_data_buffer_size_exp;

    return suggest_cn_data_buffer_size_exp;
}

uint32_t Parameters::suggest_in_desc_buffer_size_exp()
{
    // make desc buffer larger by this factor to account for data size
    // fluctuations
    constexpr float in_desc_buffer_oversize_factor = 4.0;

    // ensure value in sensible range
    constexpr float max_desc_data_ratio = 1.0f;
    constexpr float min_desc_data_ratio = 0.1f;

    static_assert(min_desc_data_ratio <= max_desc_data_ratio,
                  "invalid range for desc_data_ratio");

    float in_data_buffer_size = UINT64_C(1) << in_data_buffer_size_exp_;
    float suggest_in_desc_buffer_size = in_data_buffer_size /
                                        typical_content_size_ *
                                        in_desc_buffer_oversize_factor;
    uint32_t suggest_in_desc_buffer_size_exp =
        static_cast<uint32_t>(ceilf(log2f(suggest_in_desc_buffer_size)));

    float relative_size =
        in_data_buffer_size / sizeof(fles::MicrosliceDescriptor);
    uint32_t max_in_desc_buffer_size_exp = static_cast<uint32_t>(
        floorf(log2f(relative_size * max_desc_data_ratio)));
    uint32_t min_in_desc_buffer_size_exp = static_cast<uint32_t>(
        ceilf(log2f(relative_size * min_desc_data_ratio)));

    if (suggest_in_desc_buffer_size_exp > max_in_desc_buffer_size_exp)
        suggest_in_desc_buffer_size_exp = max_in_desc_buffer_size_exp;
    if (suggest_in_desc_buffer_size_exp < min_in_desc_buffer_size_exp)
        suggest_in_desc_buffer_size_exp = min_in_desc_buffer_size_exp;

    return suggest_in_desc_buffer_size_exp;
}

uint32_t Parameters::suggest_cn_desc_buffer_size_exp()
{
    // make desc buffer larger by this factor to account for data size
    // fluctuations
    constexpr float cn_desc_buffer_oversize_factor = 8.0;

    // ensure value in sensible range
    constexpr float min_desc_data_ratio = 0.1f;
    constexpr float max_desc_data_ratio = 1.0f;

    static_assert(min_desc_data_ratio <= max_desc_data_ratio,
                  "invalid range for desc_data_ratio");

    float cn_data_buffer_size = UINT64_C(1) << cn_data_buffer_size_exp_;
    float suggest_cn_desc_buffer_size =
        cn_data_buffer_size /
        (typical_content_size_ * (timeslice_size_ + overlap_size_)) *
        cn_desc_buffer_oversize_factor;

    uint32_t suggest_cn_desc_buffer_size_exp =
        static_cast<uint32_t>(ceilf(log2f(suggest_cn_desc_buffer_size)));

    float relative_size =
        cn_data_buffer_size / sizeof(fles::TimesliceComponentDescriptor);
    uint32_t min_cn_desc_buffer_size_exp = static_cast<uint32_t>(
        ceilf(log2f(relative_size * min_desc_data_ratio)));
    uint32_t max_cn_desc_buffer_size_exp = static_cast<uint32_t>(
        floorf(log2f(relative_size * max_desc_data_ratio)));

    if (suggest_cn_desc_buffer_size_exp < min_cn_desc_buffer_size_exp)
        suggest_cn_desc_buffer_size_exp = min_cn_desc_buffer_size_exp;
    if (suggest_cn_desc_buffer_size_exp > max_cn_desc_buffer_size_exp)
        suggest_cn_desc_buffer_size_exp = max_cn_desc_buffer_size_exp;

    return suggest_cn_desc_buffer_size_exp;
}

void Parameters::parse_options(int argc, char* argv[])
{
    unsigned log_level = 2;
    std::string log_file;
    std::string config_file;

    po::options_description generic("Generic options");
    auto generic_add = generic.add_options();
    generic_add("version,V", "print version string");
    generic_add("help,h", "produce help message");
    generic_add("log-level,l", po::value<unsigned>(&log_level),
                "set the log level (default:2, all:0)");
    generic_add("log-file,L", po::value<std::string>(&log_file),
                "name of target log file");
    generic_add(
        "config-file,f",
        po::value<std::string>(&config_file)->default_value("flesnet.cfg"),
        "name of a configuration file.");

    po::options_description config("Configuration");
    auto config_add = config.add_options();
    config_add("input-index,i",
               po::value<std::vector<unsigned>>()->multitoken(),
               "this application's index in the list of input nodes");
    config_add("compute-index,c",
               po::value<std::vector<unsigned>>()->multitoken(),
               "this application's index in the list of compute nodes");
    config_add("input-nodes,I",
               po::value<std::vector<std::string>>()->multitoken(),
               "add host to the list of input nodes");
    config_add("compute-nodes,C",
               po::value<std::vector<std::string>>()->multitoken(),
               "add host to the list of compute nodes");
    config_add("timeslice-size", po::value<uint32_t>(&timeslice_size_),
               "global timeslice size in number of microslices");
    config_add("overlap-size", po::value<uint32_t>(&overlap_size_),
               "size of the overlap region in number of microslices");
    config_add("in-data-buffer-size-exp",
               po::value<uint32_t>(&in_data_buffer_size_exp_),
               "exp. size of the input node's data buffer in bytes");
    config_add("in-desc-buffer-size-exp",
               po::value<uint32_t>(&in_desc_buffer_size_exp_),
               "exp. size of the input node's descriptor buffer"
               " (number of entries)");
    config_add("cn-data-buffer-size-exp",
               po::value<uint32_t>(&cn_data_buffer_size_exp_),
               "exp. size of the compute node's data buffer in bytes");
    config_add("cn-desc-buffer-size-exp",
               po::value<uint32_t>(&cn_desc_buffer_size_exp_),
               "exp. size of the compute node's descriptor buffer"
               " (number of entries)");
    config_add("typical-content-size",
               po::value<uint32_t>(&typical_content_size_),
               "typical number of content bytes per microslice");
    config_add("input-shm", po::value<std::string>(&input_shm_),
               "name of a shared memory to use as data source");
    config_add("standalone", po::value<bool>(&standalone_),
               "standalone mode flag");
    config_add("max-timeslice-number,n",
               po::value<uint32_t>(&max_timeslice_number_),
               "global maximum timeslice number");
    config_add("processor-executable,e",
               po::value<std::string>(&processor_executable_),
               "name of the executable acting as timeslice processor");
    config_add("processor-instances",
               po::value<uint32_t>(&processor_instances_),
               "number of instances of the timeslice processor executable");
    config_add("base-port", po::value<uint32_t>(&base_port_),
               "base IP port to use for listening");
    config_add("zeromq,z", po::value<bool>(&zeromq_), "use zeromq transport");
    config_add("generate-ts-patterns", po::value<bool>(&generate_ts_patterns_),
               "generate pattern for ts");
    config_add("random-ts-sizes", po::value<bool>(&random_ts_sizes_),
               "generate ts with random sizes");
    config_add("use-libfabric",
               po::value<bool>(&use_libfabric_)->default_value(false),
               "use libfabric transport implementation");

    po::options_description cmdline_options("Allowed options");
    cmdline_options.add(generic).add(config);

    po::variables_map vm;
    po::store(po::parse_command_line(argc, argv, cmdline_options), vm);
    po::notify(vm);

    std::ifstream ifs(config_file.c_str());
    if (!ifs) {
<<<<<<< HEAD
        std::cout << "cannot open config file: " << config_file << "\n";
        exit(EXIT_SUCCESS);
=======
        throw ParametersException("cannot open config file: " + config_file);
>>>>>>> b0b9d7ca
    } else {
        po::store(po::parse_config_file(ifs, config), vm);
        notify(vm);
    }

    if (vm.count("help")) {
        std::cout << cmdline_options << "\n";
        exit(EXIT_SUCCESS);
    }

    if (vm.count("version")) {
        std::cout << "flesnet, version 0.0"
                  << "\n";
        exit(EXIT_SUCCESS);
    }

    logging::add_console(static_cast<severity_level>(log_level));
    if (vm.count("log-file")) {
        L_(info) << "logging output to " << log_file;
        if (log_level < 3) {
            log_level = 3;
            L_(info) << "increased file log level to " << log_level;
        }
        logging::add_file(log_file, static_cast<severity_level>(log_level));
    }

    if (timeslice_size_ < 1) {
        throw ParametersException("timeslice size cannot be zero");
    }

#ifndef RDMA
    if (!zeromq_ && !use_libfabric_) {
        throw ParametersException("flesnet built without RDMA support");
    }
#endif
#ifndef LIBFABRIC
    if (!zeromq_ && use_libfabric_) {
        throw ParametersException("flesnet built without LIBFABRIC support");
    }
#endif

    if (standalone_) {
        input_nodes_ = std::vector<std::string>{"127.0.0.1"};
        input_indexes_ = std::vector<unsigned>{0};
        compute_nodes_ = std::vector<std::string>{"127.0.0.1"};
        compute_indexes_ = std::vector<unsigned>{0};
        if (zeromq_) {
            throw ParametersException(
                "no zeromq transport in stand-alone mode");
        }
    } else {
        if (!vm.count("input-nodes"))
            throw ParametersException("list of input nodes is empty");

        if (!vm.count("compute-nodes"))
            throw ParametersException("list of compute nodes is empty");

        input_nodes_ = vm["input-nodes"].as<std::vector<std::string>>();
        compute_nodes_ = vm["compute-nodes"].as<std::vector<std::string>>();

        if (vm.count("input-index"))
            input_indexes_ = vm["input-index"].as<std::vector<unsigned>>();
        if (vm.count("compute-index"))
            compute_indexes_ = vm["compute-index"].as<std::vector<unsigned>>();

        if (input_nodes_.empty() && compute_nodes_.empty()) {
            throw ParametersException("no node type specified");
        }

        for (auto input_index : input_indexes_) {
            if (input_index >= input_nodes_.size()) {
                std::ostringstream oss;
                oss << "input node index (" << input_index
                    << ") out of range (0.." << input_nodes_.size() - 1 << ")";
                throw ParametersException(oss.str());
            }
        }

        for (auto compute_index : compute_indexes_) {
            if (compute_index >= compute_nodes_.size()) {
                std::ostringstream oss;
                oss << "compute node index (" << compute_index
                    << ") out of range (0.." << compute_nodes_.size() - 1
                    << ")";
                throw ParametersException(oss.str());
            }
        }
    }

    if (!compute_nodes_.empty() && processor_executable_.empty())
        throw ParametersException("processor executable not specified");

    if (in_data_buffer_size_exp_ == 0 && input_shm().empty()) {
        in_data_buffer_size_exp_ = suggest_in_data_buffer_size_exp();
    }
    if (in_data_buffer_size_exp_ != 0 && !input_shm().empty()) {
        L_(warning) << "using shared memory buffers, in_data_buffer_size_exp "
                       "will be ignored";
        in_data_buffer_size_exp_ = 0;
    }

    if (cn_data_buffer_size_exp_ == 0)
        cn_data_buffer_size_exp_ = suggest_cn_data_buffer_size_exp();

    if (in_desc_buffer_size_exp_ == 0 && input_shm().empty()) {
        in_desc_buffer_size_exp_ = suggest_in_desc_buffer_size_exp();
    }
    if (in_desc_buffer_size_exp_ != 0 && !input_shm().empty()) {
        L_(warning) << "using shared memory buffers, in_desc_buffer_size_exp "
                       "will be ignored";
        in_desc_buffer_size_exp_ = 0;
    }

    if (cn_desc_buffer_size_exp_ == 0)
        cn_desc_buffer_size_exp_ = suggest_cn_desc_buffer_size_exp();

    if (!standalone_) {
        L_(debug) << "input nodes (" << input_nodes_.size()
                  << "): " << boost::algorithm::join(input_nodes_, " ");
        L_(debug) << "compute nodes (" << compute_nodes_.size()
                  << "): " << boost::algorithm::join(compute_nodes_, " ");
        for (auto input_index : input_indexes_) {
            L_(info) << "this is input node " << input_index << " (of "
                     << input_nodes_.size() << ")";
        }
        for (auto compute_index : compute_indexes_) {
            L_(info) << "this is compute node " << compute_index << " (of "
                     << compute_nodes_.size() << ")";
        }

        for (auto input_index : input_indexes_) {
            if (input_index == 0) {
                print_buffer_info();
            }
        }
    } else {
        print_buffer_info();
    }
}

void Parameters::print_buffer_info()
{
    L_(info) << "microslice size: "
             << human_readable_count(typical_content_size_);
    L_(info) << "timeslice size: (" << timeslice_size_ << " + " << overlap_size_
             << ") microslices";
    L_(info) << "number of timeslices: " << max_timeslice_number_;
    if (input_shm().empty()) {
        L_(info) << "input node buffer size: "
                 << human_readable_count(UINT64_C(1)
                                         << in_data_buffer_size_exp_)
                 << " + " << human_readable_count(
                                 (UINT64_C(1) << in_desc_buffer_size_exp_) *
                                 sizeof(fles::MicrosliceDescriptor));
    }
    L_(info) << "compute node buffer size: "
             << human_readable_count(UINT64_C(1) << cn_data_buffer_size_exp_)
             << " + " << human_readable_count(
                             (UINT64_C(1) << cn_desc_buffer_size_exp_) *
                             sizeof(fles::TimesliceComponentDescriptor));
}<|MERGE_RESOLUTION|>--- conflicted
+++ resolved
@@ -237,12 +237,7 @@
 
     std::ifstream ifs(config_file.c_str());
     if (!ifs) {
-<<<<<<< HEAD
-        std::cout << "cannot open config file: " << config_file << "\n";
-        exit(EXIT_SUCCESS);
-=======
         throw ParametersException("cannot open config file: " + config_file);
->>>>>>> b0b9d7ca
     } else {
         po::store(po::parse_config_file(ifs, config), vm);
         notify(vm);
