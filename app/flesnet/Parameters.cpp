// Copyright 2012-2013 Jan de Cuveland <cmail@cuveland.de>

#include "Parameters.hpp"
#include "GitRevision.hpp"
#include "MicrosliceDescriptor.hpp"
#include "TimesliceComponentDescriptor.hpp"
#include "Utility.hpp"
#include "log.hpp"
#include <algorithm>
#include <boost/algorithm/string/join.hpp>
#include <boost/program_options.hpp>
#include <fstream>
#include <iterator>

namespace po = boost::program_options;

std::istream& operator>>(std::istream& in, Transport& transport)
{
    std::string token;
    in >> token;
    std::transform(std::begin(token), std::end(token), std::begin(token),
                   [](const unsigned char i) { return tolower(i); });

    if (token == "rdma" || token == "r")
        transport = Transport::RDMA;
    else if (token == "libfabric" || token == "f")
        transport = Transport::LibFabric;
    else if (token == "zeromq" || token == "z")
        transport = Transport::ZeroMQ;
    else
        throw po::invalid_option_value(token);
    return in;
}

std::ostream& operator<<(std::ostream& out, const Transport& transport)
{
    switch (transport) {
    case Transport::RDMA:
        out << "RDMA";
        break;
    case Transport::LibFabric:
        out << "LibFabric";
        break;
    case Transport::ZeroMQ:
        out << "ZeroMQ";
        break;
    }
    return out;
}

std::string const Parameters::desc() const
{
    std::stringstream st;

    st << "input nodes (" << input_nodes_.size() << "): " << input_nodes_
       << std::endl;
    st << "compute nodes (" << compute_nodes_.size() << "): " << compute_nodes_
       << std::endl;
    for (auto input_index : input_indexes_) {
        st << "this is input node " << input_index << " (of "
           << input_nodes_.size() << ")" << std::endl;
    }
    for (auto compute_index : compute_indexes_) {
        st << "this is compute node " << compute_index << " (of "
           << compute_nodes_.size() << ")" << std::endl;
    }

    return st.str();
}

uint32_t Parameters::suggest_in_data_buffer_size_exp()
{
    constexpr float buffer_ram_usage_ratio = 0.05f;

    // ensure value in sensible range
    constexpr uint32_t max_in_data_buffer_size_exp = 30; // 30: 1 GByte
    constexpr uint32_t min_in_data_buffer_size_exp = 20; // 20: 1 MByte

    float total_ram = sysconf(_SC_PHYS_PAGES) * sysconf(_SC_PAGE_SIZE);
    float suggest_in_data_buffer_size =
        buffer_ram_usage_ratio * total_ram / input_indexes_.size();

    uint32_t suggest_in_data_buffer_size_exp =
        static_cast<uint32_t>(ceilf(log2f(suggest_in_data_buffer_size)));

    if (suggest_in_data_buffer_size_exp > max_in_data_buffer_size_exp)
        suggest_in_data_buffer_size_exp = max_in_data_buffer_size_exp;
    if (suggest_in_data_buffer_size_exp < min_in_data_buffer_size_exp)
        suggest_in_data_buffer_size_exp = min_in_data_buffer_size_exp;

    return suggest_in_data_buffer_size_exp;
}

uint32_t Parameters::suggest_cn_data_buffer_size_exp()
{
    constexpr float buffer_ram_usage_ratio = 0.05f;

    // ensure value in sensible range
    constexpr uint32_t max_cn_data_buffer_size_exp = 30; // 30: 1 GByte
    constexpr uint32_t min_cn_data_buffer_size_exp = 20; // 20: 1 MByte

    float total_ram = sysconf(_SC_PHYS_PAGES) * sysconf(_SC_PAGE_SIZE);
    float suggest_cn_data_buffer_size =
        buffer_ram_usage_ratio * total_ram /
        (compute_indexes_.size() * input_nodes_.size());

    uint32_t suggest_cn_data_buffer_size_exp =
        static_cast<uint32_t>(ceilf(log2f(suggest_cn_data_buffer_size)));

    if (suggest_cn_data_buffer_size_exp > max_cn_data_buffer_size_exp)
        suggest_cn_data_buffer_size_exp = max_cn_data_buffer_size_exp;
    if (suggest_cn_data_buffer_size_exp < min_cn_data_buffer_size_exp)
        suggest_cn_data_buffer_size_exp = min_cn_data_buffer_size_exp;

    return suggest_cn_data_buffer_size_exp;
}

uint32_t Parameters::suggest_in_desc_buffer_size_exp()
{
    // make desc buffer larger by this factor to account for data size
    // fluctuations
    constexpr float in_desc_buffer_oversize_factor = 4.0;

    // ensure value in sensible range
    constexpr float max_desc_data_ratio = 1.0f;
    constexpr float min_desc_data_ratio = 0.1f;

    static_assert(min_desc_data_ratio <= max_desc_data_ratio,
                  "invalid range for desc_data_ratio");

    float in_data_buffer_size = UINT64_C(1) << in_data_buffer_size_exp_;
    float suggest_in_desc_buffer_size = in_data_buffer_size /
                                        typical_content_size_ *
                                        in_desc_buffer_oversize_factor;
    uint32_t suggest_in_desc_buffer_size_exp =
        static_cast<uint32_t>(ceilf(log2f(suggest_in_desc_buffer_size)));

    float relative_size =
        in_data_buffer_size / sizeof(fles::MicrosliceDescriptor);
    uint32_t max_in_desc_buffer_size_exp = static_cast<uint32_t>(
        floorf(log2f(relative_size * max_desc_data_ratio)));
    uint32_t min_in_desc_buffer_size_exp = static_cast<uint32_t>(
        ceilf(log2f(relative_size * min_desc_data_ratio)));

    if (suggest_in_desc_buffer_size_exp > max_in_desc_buffer_size_exp)
        suggest_in_desc_buffer_size_exp = max_in_desc_buffer_size_exp;
    if (suggest_in_desc_buffer_size_exp < min_in_desc_buffer_size_exp)
        suggest_in_desc_buffer_size_exp = min_in_desc_buffer_size_exp;

    return suggest_in_desc_buffer_size_exp;
}

uint32_t Parameters::suggest_cn_desc_buffer_size_exp()
{
    // make desc buffer larger by this factor to account for data size
    // fluctuations
    constexpr float cn_desc_buffer_oversize_factor = 8.0;

    // ensure value in sensible range
    constexpr float min_desc_data_ratio = 0.1f;
    constexpr float max_desc_data_ratio = 1.0f;

    static_assert(min_desc_data_ratio <= max_desc_data_ratio,
                  "invalid range for desc_data_ratio");

    float cn_data_buffer_size = UINT64_C(1) << cn_data_buffer_size_exp_;
    float suggest_cn_desc_buffer_size =
        cn_data_buffer_size /
        (typical_content_size_ * (timeslice_size_ + overlap_size_)) *
        cn_desc_buffer_oversize_factor;

    uint32_t suggest_cn_desc_buffer_size_exp =
        static_cast<uint32_t>(ceilf(log2f(suggest_cn_desc_buffer_size)));

    float relative_size =
        cn_data_buffer_size / sizeof(fles::TimesliceComponentDescriptor);
    uint32_t min_cn_desc_buffer_size_exp = static_cast<uint32_t>(
        ceilf(log2f(relative_size * min_desc_data_ratio)));
    uint32_t max_cn_desc_buffer_size_exp = static_cast<uint32_t>(
        floorf(log2f(relative_size * max_desc_data_ratio)));

    if (suggest_cn_desc_buffer_size_exp < min_cn_desc_buffer_size_exp)
        suggest_cn_desc_buffer_size_exp = min_cn_desc_buffer_size_exp;
    if (suggest_cn_desc_buffer_size_exp > max_cn_desc_buffer_size_exp)
        suggest_cn_desc_buffer_size_exp = max_cn_desc_buffer_size_exp;

    return suggest_cn_desc_buffer_size_exp;
}

void Parameters::parse_options(int argc, char* argv[])
{
    unsigned log_level = 2;
    std::string log_file;
    std::string config_file;

    po::options_description generic("Generic options");
    auto generic_add = generic.add_options();
    generic_add("config-file,f", po::value<std::string>(&config_file)
                                     ->default_value("flesnet.cfg")
                                     ->value_name("<filename>"),
                "read configuration from file");
    generic_add("log-level,l", po::value<unsigned>(&log_level)
                                   ->default_value(log_level)
                                   ->value_name("<n>"),
                "set the global log level (all: 0)");
    generic_add("log-file,L",
                po::value<std::string>(&log_file)->value_name("<filename>"),
                "write log output to file");
    generic_add("help,h", "display this help and exit");
    generic_add("version,V", "output version information and exit");

    po::options_description config("Configuration");
    auto config_add = config.add_options();
    config_add(
        "input-index,i",
        po::value<std::vector<unsigned>>()->multitoken()->value_name("<n> ..."),
        "set this application's index(es) in the list of input nodes");
    config_add(
        "compute-index,c",
        po::value<std::vector<unsigned>>()->multitoken()->value_name("<n> ..."),
        "set this application's index(es) in the list of compute nodes");
    config_add("input-nodes,I",
               po::value<std::vector<std::string>>()->multitoken()->value_name(
                   "<hostname> ..."),
               "add a host to the list of input nodes");
    config_add("compute-nodes,C",
               po::value<std::vector<std::string>>()->multitoken()->value_name(
                   "<hostname> ..."),
               "add a host to the list of compute nodes");
    config_add("timeslice-size", po::value<uint32_t>(&timeslice_size_)
                                     ->default_value(timeslice_size_)
                                     ->value_name("<n>"),
               "set the global timeslice size in number of microslices");
    config_add(
        "overlap-size", po::value<uint32_t>(&overlap_size_)
                            ->default_value(overlap_size_)
                            ->value_name("<n>"),
        "set the global size of the overlap region in number of microslices");
    config_add(
        "in-data-buffer-size-exp",
        po::value<uint32_t>(&in_data_buffer_size_exp_)->value_name("<n>"),
        "data buffer size used per input in the input node (log of number of "
        "bytes)");
    config_add(
        "in-desc-buffer-size-exp",
        po::value<uint32_t>(&in_desc_buffer_size_exp_)->value_name("<n>"),
        "descriptor buffer size used per input in the input node (log of "
        "number of entries)");
    config_add(
        "cn-data-buffer-size-exp",
        po::value<uint32_t>(&cn_data_buffer_size_exp_)->value_name("<n>"),
        "data buffer size used per input in the compute node (log of number of "
        "bytes)");
    config_add(
        "cn-desc-buffer-size-exp",
<<<<<<< HEAD
        po::value<uint32_t>(&cn_desc_buffer_size_exp_)->value_name("<n>"),
        "descriptor buffer size used per input in the compute node (log of "
        "number of entries)");
    config_add("typical-content-size",
               po::value<uint32_t>(&typical_content_size_)
                   ->default_value(typical_content_size_)
                   ->value_name("<n>"),
               "typical number of content bytes per microslice");
    config_add("input-shm",
               po::value<std::string>(&input_shm_)->value_name("<id>"),
               "name of a shared memory to use as data source");
    config_add("max-timeslice-number,n",
               po::value<uint32_t>(&max_timeslice_number_)->value_name("<n>"),
               "quit after processing given number of timeslices");
    config_add(
=======
        po::value<uint32_t>(&cn_desc_buffer_size_exp_),
        "exp. size of the compute node's descriptor buffer"
        " (number of entries)")(
        "typical-content-size", po::value<uint32_t>(&typical_content_size_),
        "typical number of content bytes per microslice")(
        "input-shm", po::value<std::string>(&input_shm_),
        "name of a shared memory to use as data source")(
        "kv-sync", po::value<bool>(&kv_sync_),
        "use key-value store to synchronize with data source, bool")(
        "base-url", po::value<std::string>(&base_url_),
        "url of key-value store")("standalone", po::value<bool>(&standalone_),
                                  "standalone mode flag")(
        "max-timeslice-number,n", po::value<uint32_t>(&max_timeslice_number_),
        "global maximum timeslice number")(
>>>>>>> 11aacafe
        "processor-executable,e",
        po::value<std::string>(&processor_executable_)->value_name("<string>"),
        "name of the executable acting as timeslice processor");
    config_add("processor-instances", po::value<uint32_t>(&processor_instances_)
                                          ->default_value(processor_instances_)
                                          ->value_name("<n>"),
               "number of instances of the timeslice processor executable");
    config_add("base-port", po::value<uint32_t>(&base_port_)
                                ->default_value(base_port_)
                                ->value_name("<n>"),
               "base IP port to use for listening");
    config_add(
        "generate-ts-patterns", po::value<bool>(&generate_ts_patterns_)
                                    ->default_value(generate_ts_patterns_)
                                    ->implicit_value(true)
                                    ->value_name("<bool>"),
        "generate data pattern when using the microslice pattern generator");
    config_add("random-ts-sizes", po::value<bool>(&random_ts_sizes_)
                                      ->default_value(random_ts_sizes_)
                                      ->implicit_value(true)
                                      ->value_name("<bool>"),
               "randomize microslice data sizes when using the microslice "
               "pattern generator");
    config_add("transport,t", po::value<Transport>(&transport_)
                                  ->default_value(transport_)
                                  ->value_name("<id>"),
               "select transport implementation; possible values "
               "(case-insensitive) are: RDMA, LibFabric, ZeroMQ");

    po::options_description cmdline_options("Allowed options");
    cmdline_options.add(generic).add(config);

    po::variables_map vm;
    po::store(po::parse_command_line(argc, argv, cmdline_options), vm);
    po::notify(vm);

    std::ifstream ifs(config_file.c_str());
    if (!ifs) {
        throw ParametersException("cannot open config file: " + config_file);
    } else {
        po::store(po::parse_config_file(ifs, config), vm);
        notify(vm);
    }

    if (vm.count("help")) {
        std::cout << "flesnet, git revision " << g_GIT_REVISION << std::endl;
        std::cout << cmdline_options << std::endl;
        exit(EXIT_SUCCESS);
    }

    if (vm.count("version")) {
        std::cout << "flesnet, git revision " << g_GIT_REVISION << std::endl;
        exit(EXIT_SUCCESS);
    }

    logging::add_console(static_cast<severity_level>(log_level));
    if (vm.count("log-file")) {
        L_(info) << "logging output to " << log_file;
        if (log_level < 3) {
            log_level = 3;
            L_(info) << "increased file log level to " << log_level;
        }
        logging::add_file(log_file, static_cast<severity_level>(log_level));
    }

    if (timeslice_size_ < 1) {
        throw ParametersException("timeslice size cannot be zero");
    }

#ifndef HAVE_RDMA
    if (transport_ == Transport::RDMA) {
        throw ParametersException("flesnet built without RDMA support");
    }
#endif
#ifndef HAVE_LIBFABRIC
    if (transport_ == Transport::LibFabric) {
        throw ParametersException("flesnet built without LIBFABRIC support");
    }
#endif

    if (!vm.count("input-nodes"))
        throw ParametersException("list of input nodes is empty");

    if (!vm.count("compute-nodes"))
        throw ParametersException("list of compute nodes is empty");

    input_nodes_ = vm["input-nodes"].as<std::vector<std::string>>();
    compute_nodes_ = vm["compute-nodes"].as<std::vector<std::string>>();

    if (vm.count("input-index"))
        input_indexes_ = vm["input-index"].as<std::vector<unsigned>>();
    if (vm.count("compute-index"))
        compute_indexes_ = vm["compute-index"].as<std::vector<unsigned>>();

    if (input_nodes_.empty() && compute_nodes_.empty()) {
        throw ParametersException("no node type specified");
    }

    for (auto input_index : input_indexes_) {
        if (input_index >= input_nodes_.size()) {
            std::ostringstream oss;
            oss << "input node index (" << input_index << ") out of range (0.."
                << input_nodes_.size() - 1 << ")";
            throw ParametersException(oss.str());
        }
    }

    for (auto compute_index : compute_indexes_) {
        if (compute_index >= compute_nodes_.size()) {
            std::ostringstream oss;
            oss << "compute node index (" << compute_index
                << ") out of range (0.." << compute_nodes_.size() - 1 << ")";
            throw ParametersException(oss.str());
        }
    }

    if (!compute_nodes_.empty() && processor_executable_.empty())
        throw ParametersException("processor executable not specified");



    if (in_data_buffer_size_exp_ == 0 && input_shm().empty()) {
        in_data_buffer_size_exp_ = suggest_in_data_buffer_size_exp();
    }
    if (in_data_buffer_size_exp_ != 0 && !input_shm().empty()) {
        L_(warning) << "using shared memory buffers, in_data_buffer_size_exp "
                       "will be ignored";
        in_data_buffer_size_exp_ = 0;
    }

    if (cn_data_buffer_size_exp_ == 0)
        cn_data_buffer_size_exp_ = suggest_cn_data_buffer_size_exp();

    if (in_desc_buffer_size_exp_ == 0 && input_shm().empty()) {
        in_desc_buffer_size_exp_ = suggest_in_desc_buffer_size_exp();
    }
    if (in_desc_buffer_size_exp_ != 0 && !input_shm().empty()) {
        L_(warning) << "using shared memory buffers, in_desc_buffer_size_exp "
                       "will be ignored";
        in_desc_buffer_size_exp_ = 0;
    }

    if (cn_desc_buffer_size_exp_ == 0)
        cn_desc_buffer_size_exp_ = suggest_cn_desc_buffer_size_exp();

    L_(debug) << "input nodes (" << input_nodes_.size()
              << "): " << boost::algorithm::join(input_nodes_, " ");
    L_(debug) << "compute nodes (" << compute_nodes_.size()
              << "): " << boost::algorithm::join(compute_nodes_, " ");
    for (auto input_index : input_indexes_) {
        L_(info) << "this is input node " << input_index << " (of "
                 << input_nodes_.size() << ")";
    }
    for (auto compute_index : compute_indexes_) {
        L_(info) << "this is compute node " << compute_index << " (of "
                 << compute_nodes_.size() << ")";
    }

    for (auto input_index : input_indexes_) {
        if (input_index == 0) {
            print_buffer_info();
        }
    }
}

void Parameters::print_buffer_info()
{
    L_(info) << "microslice size: "
             << human_readable_count(typical_content_size_);
    L_(info) << "timeslice size: (" << timeslice_size_ << " + " << overlap_size_
             << ") microslices";
    L_(info) << "number of timeslices: " << max_timeslice_number_;
    if (input_shm().empty()) {
        L_(info) << "input node buffer size: "
                 << human_readable_count(UINT64_C(1)
                                         << in_data_buffer_size_exp_)
                 << " + " << human_readable_count(
                                 (UINT64_C(1) << in_desc_buffer_size_exp_) *
                                 sizeof(fles::MicrosliceDescriptor));
    }
    L_(info) << "compute node buffer size: "
             << human_readable_count(UINT64_C(1) << cn_data_buffer_size_exp_)
             << " + " << human_readable_count(
                             (UINT64_C(1) << cn_desc_buffer_size_exp_) *
                             sizeof(fles::TimesliceComponentDescriptor));
}<|MERGE_RESOLUTION|>--- conflicted
+++ resolved
@@ -253,7 +253,6 @@
         "bytes)");
     config_add(
         "cn-desc-buffer-size-exp",
-<<<<<<< HEAD
         po::value<uint32_t>(&cn_desc_buffer_size_exp_)->value_name("<n>"),
         "descriptor buffer size used per input in the compute node (log of "
         "number of entries)");
@@ -268,23 +267,11 @@
     config_add("max-timeslice-number,n",
                po::value<uint32_t>(&max_timeslice_number_)->value_name("<n>"),
                "quit after processing given number of timeslices");
-    config_add(
-=======
-        po::value<uint32_t>(&cn_desc_buffer_size_exp_),
-        "exp. size of the compute node's descriptor buffer"
-        " (number of entries)")(
-        "typical-content-size", po::value<uint32_t>(&typical_content_size_),
-        "typical number of content bytes per microslice")(
-        "input-shm", po::value<std::string>(&input_shm_),
-        "name of a shared memory to use as data source")(
-        "kv-sync", po::value<bool>(&kv_sync_),
-        "use key-value store to synchronize with data source, bool")(
-        "base-url", po::value<std::string>(&base_url_),
-        "url of key-value store")("standalone", po::value<bool>(&standalone_),
-                                  "standalone mode flag")(
-        "max-timeslice-number,n", po::value<uint32_t>(&max_timeslice_number_),
-        "global maximum timeslice number")(
->>>>>>> 11aacafe
+    config_add("kv-sync", po::value<bool>(&kv_sync_),
+               "use key-value store to synchronize with data source, bool");
+    config_add("base-url", po::value<std::string>(&base_url_),
+               "url of key-value store");
+    config_add(
         "processor-executable,e",
         po::value<std::string>(&processor_executable_)->value_name("<string>"),
         "name of the executable acting as timeslice processor");
@@ -404,8 +391,6 @@
     if (!compute_nodes_.empty() && processor_executable_.empty())
         throw ParametersException("processor executable not specified");
 
-
-
     if (in_data_buffer_size_exp_ == 0 && input_shm().empty()) {
         in_data_buffer_size_exp_ = suggest_in_data_buffer_size_exp();
     }
