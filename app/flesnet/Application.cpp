--- conflicted
+++ resolved
@@ -34,34 +34,6 @@
                     }
                 }
 
-<<<<<<< HEAD
-        } catch (std::exception const& e) {
-          L_(error) << "exception while creating flib: " << e.what();
-        }
-      } else {
-        // TODO: presence detection #524
-        try {
-            _flib =
-                std::unique_ptr<flib::flib_device>(new flib::flib_device_cnet(0));
-            _flib_links = _flib->links();
-
-            // delete deactivated links from vector
-            _flib_links.erase(
-                std::remove_if(std::begin(_flib_links), std::end(_flib_links),
-                               [](decltype(_flib_links[0]) link) {
-                    return link->data_sel() == flib::flib_link::rx_disable;
-                }),
-                std::end(_flib_links));
-
-            L_(info) << "enabled flib links detected: " << _flib_links.size();
-
-            // increase number of input nodes to match number of
-            // enabled FLIB links if in stand-alone mode
-            if (par.standalone() && _flib_links.size() > 1) {
-                input_nodes_size = _flib_links.size();
-                for (unsigned i = 1; i < input_nodes_size; i++) {
-                    input_indexes.push_back(i);
-=======
             } catch (std::exception const& e) {
                 L_(error) << "exception while creating flib: " << e.what();
             }
@@ -69,7 +41,7 @@
             // TODO: presence detection #524
             try {
                 _flib = std::unique_ptr<flib::flib_device>(
-                    new flib::flib_device(0));
+                    new flib::flib_device_cnet(0));
                 _flib_links = _flib->links();
 
                 // delete deactivated links from vector
@@ -92,7 +64,6 @@
                     for (unsigned i = 1; i < input_nodes_size; i++) {
                         input_indexes.push_back(i);
                     }
->>>>>>> 8616ce52
                 }
             } catch (std::exception const& e) {
                 L_(error) << "exception while creating flib: " << e.what();
