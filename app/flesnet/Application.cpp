--- conflicted
+++ resolved
@@ -68,13 +68,6 @@
             shm_identifier, par_.cn_data_buffer_size_exp(),
             par_.cn_desc_buffer_size_exp(), input_nodes_size));
 
-<<<<<<< HEAD
-        std::unique_ptr<TimesliceBuilder> receiver(new TimesliceBuilder(
-            i, *tsb, par_.base_port() + i, input_nodes_size,
-            par_.timeslice_size(), signal_status_, false, par_.compute_nodes()[i]));
-
-=======
->>>>>>> fca80553
         start_processes(shm_identifier);
         ChildProcessManager::get().allow_stop_processes(this);
 
@@ -85,9 +78,15 @@
             timeslice_builders_zeromq_.push_back(std::move(builder));
         } else {
 #ifdef RDMA
+
             std::unique_ptr<TimesliceBuilder> builder(new TimesliceBuilder(
                 i, *tsb, par_.base_port() + i, input_nodes_size,
                 par_.timeslice_size(), signal_status_, false));
+            timeslice_builders_.push_back(std::move(builder));
+#elif LIBFABRIC
+            std::unique_ptr<TimesliceBuilder> builder(new TimesliceBuilder(
+                        i, *tsb, par_.base_port() + i, input_nodes_size,
+            par_.timeslice_size(), signal_status_, false, par_.compute_nodes()[i]));
             timeslice_builders_.push_back(std::move(builder));
 #else
             L_(fatal) << "flesnet built without RDMA support";
@@ -129,14 +128,6 @@
             }
         }
 
-<<<<<<< HEAD
-        std::unique_ptr<InputChannelSender> buffer(new InputChannelSender(
-            index, *(data_sources_.at(c).get()), par.compute_nodes(),
-            compute_services, par.timeslice_size(), par.overlap_size(),
-            par.max_timeslice_number(), par.input_nodes().at(c))); 
-
-        input_channel_senders_.push_back(std::move(buffer));
-=======
         if (par_.zeromq()) {
             std::string listen_address =
                 "tcp://*:" + std::to_string(par_.base_port() + index);
@@ -152,11 +143,16 @@
                 compute_services, par.timeslice_size(), par.overlap_size(),
                 par.max_timeslice_number()));
             input_channel_senders_.push_back(std::move(sender));
+#elif LIBFABRIC
+            std::unique_ptr<InputChannelSender> sender(new InputChannelSender(
+                        index, *(data_sources_.at(c).get()), par.compute_nodes(),
+                        compute_services, par.timeslice_size(), par.overlap_size(),
+            par.max_timeslice_number(), par.input_nodes().at(c)));
+            input_channel_senders_.push_back(std::move(sender));
 #else
             L_(fatal) << "flesnet built without RDMA support";
 #endif
         }
->>>>>>> fca80553
     }
 }
 
@@ -166,7 +162,7 @@
 {
 // Do not spawn additional thread if only one is needed, simplifies
 // debugging
-#ifdef RDMA
+#if defined(RDMA) || defined(LIBFABRIC)
     if (timeslice_builders_.size() == 1 && input_channel_senders_.empty()) {
         L_(debug) << "using existing thread for single timeslice builder";
         (*timeslice_builders_[0])();
@@ -184,7 +180,7 @@
     std::vector<boost::unique_future<void>> futures;
     bool stop = false;
 
-#ifdef RDMA
+#if defined(RDMA) || defined(LIBFABRIC)
     for (auto& buffer : timeslice_builders_) {
         boost::packaged_task<void> task(std::ref(*buffer));
         futures.push_back(task.get_future());
