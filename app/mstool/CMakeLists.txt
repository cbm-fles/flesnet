--- conflicted
+++ resolved
@@ -6,7 +6,6 @@
 list(APPEND APP_SOURCES "${CMAKE_BINARY_DIR}/config/GitRevision.cpp")
 list(APPEND APP_HEADERS "${PROJECT_SOURCE_DIR}/config/GitRevision.hpp")
 
-<<<<<<< HEAD
 add_executable(mstool ${APP_SOURCES} ${APP_HEADERS})
 
 target_compile_definitions(mstool PUBLIC BOOST_ALL_DYN_LINK)
@@ -16,27 +15,10 @@
 target_include_directories(mstool SYSTEM PUBLIC ${Boost_INCLUDE_DIRS})
 
 target_link_libraries(mstool
-  fles_ipc fles_core flib_ipc logging crcutil
+  fles_ipc fles_core flib_ipc etcd_client logging crcutil
   ${Boost_LIBRARIES} ${CMAKE_THREAD_LIBS_INIT}
 )
 
-=======
-include_directories("${PROJECT_SOURCE_DIR}/lib/fles_ipc"
-                    "${PROJECT_SOURCE_DIR}/lib/fles_core"
-                    "${PROJECT_SOURCE_DIR}/lib/flib_ipc"
-                    "${PROJECT_SOURCE_DIR}/lib/logging"
-		     "${PROJECT_SOURCE_DIR}/lib/etcd_client"
-                    "${PROJECT_SOURCE_DIR}/lib/crcutil"
-                    "${PROJECT_SOURCE_DIR}/config")
-
-add_executable(mstool ${APP_SOURCES} ${APP_HEADERS})
-
-target_link_libraries(mstool fles_ipc fles_core logging etcd_client crcutil ${Boost_LIBRARIES} ${CMAKE_THREAD_LIBS_INIT})
-target_link_libraries(mstool ${ZMQ_LIBRARIES})
-if(LIBNUMA AND USE_LIBNUMA)
-    target_link_libraries(mstool ${LIBNUMA})
-endif()
->>>>>>> 11aacafe
 if(CMAKE_SYSTEM_NAME STREQUAL "Linux")
     target_link_libraries(mstool rt atomic)
 endif()