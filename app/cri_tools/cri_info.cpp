/**
 * @file
 * @author Dirk Hutter <hutter@compeng.uni-frankfurt.de>
 *
 */

#include "cri.hpp"
#include "device_operator.hpp"
#include <iostream>

using namespace cri;

int main() {

  int ret = EXIT_SUCCESS;

<<<<<<< HEAD
  try {
    std::unique_ptr<pda::device_operator> dev_op(new pda::device_operator);
    std::vector<std::unique_ptr<cri_device>> cris;

    uint64_t num_dev = dev_op->device_count();

    std::cout << "Total number of CRIs: " << num_dev << std::endl;

    for (size_t i = 0; i < num_dev; ++i) {
      std::cout << "*** CRI " << i << " ***" << std::endl;
      try {
        cris.push_back(std::unique_ptr<cri_device>(new cri_device(i)));
        std::cout << "Address: " << cris.back()->print_devinfo() << std::endl;
        std::cout << "Hardware channels: "
                  << static_cast<unsigned>(cris.back()->number_of_hw_channels())
                  << std::endl;
        std::cout << "Uptime: " << cris.back()->print_uptime() << std::endl;
        std::cout << cris.back()->print_build_info() << std::endl;

      } catch (std::exception& e) {
        std::cout << e.what() << std::endl;
        ret = EXIT_FAILURE;
      }
=======
  std::unique_ptr<pda::device_operator> dev_op(new pda::device_operator);
  std::vector<std::unique_ptr<cri_device>> cris;

  uint64_t num_dev = dev_op->device_count();

  std::cout << "Total number of CRIs: " << num_dev << std::endl;

  for (size_t i = 0; i < num_dev; ++i) {
    std::cout << "*** CRI " << i << " ***" << std::endl;
    try {
      cris.push_back(std::unique_ptr<cri_device>(new cri_device(i)));
      std::cout << "Address: " << cris.back()->print_devinfo() << std::endl;
      std::cout << "Hardware links: "
                << static_cast<unsigned>(cris.back()->number_of_hw_links())
                << std::endl;
      std::cout << cris.back()->print_build_info() << std::endl;

    } catch (std::exception& e) {
      std::cout << e.what() << std::endl;
      ret = EXIT_FAILURE;
>>>>>>> 427a6ca8
    }

    return ret;

  } catch (std::exception& e) {
    std::cout << e.what() << std::endl;
    return EXIT_FAILURE;
  }
}<|MERGE_RESOLUTION|>--- conflicted
+++ resolved
@@ -14,7 +14,6 @@
 
   int ret = EXIT_SUCCESS;
 
-<<<<<<< HEAD
   try {
     std::unique_ptr<pda::device_operator> dev_op(new pda::device_operator);
     std::vector<std::unique_ptr<cri_device>> cris;
@@ -38,28 +37,6 @@
         std::cout << e.what() << std::endl;
         ret = EXIT_FAILURE;
       }
-=======
-  std::unique_ptr<pda::device_operator> dev_op(new pda::device_operator);
-  std::vector<std::unique_ptr<cri_device>> cris;
-
-  uint64_t num_dev = dev_op->device_count();
-
-  std::cout << "Total number of CRIs: " << num_dev << std::endl;
-
-  for (size_t i = 0; i < num_dev; ++i) {
-    std::cout << "*** CRI " << i << " ***" << std::endl;
-    try {
-      cris.push_back(std::unique_ptr<cri_device>(new cri_device(i)));
-      std::cout << "Address: " << cris.back()->print_devinfo() << std::endl;
-      std::cout << "Hardware links: "
-                << static_cast<unsigned>(cris.back()->number_of_hw_links())
-                << std::endl;
-      std::cout << cris.back()->print_build_info() << std::endl;
-
-    } catch (std::exception& e) {
-      std::cout << e.what() << std::endl;
-      ret = EXIT_FAILURE;
->>>>>>> 427a6ca8
     }
 
     return ret;
