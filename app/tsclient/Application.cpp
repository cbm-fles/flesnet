--- conflicted
+++ resolved
@@ -30,13 +30,8 @@
   if (par_.analyze()) {
     std::string output_prefix =
         boost::lexical_cast<std::string>(par_.client_index()) + ": ";
-<<<<<<< HEAD
     sinks_.push_back(std::unique_ptr<fles::TimesliceSink>(new TimesliceAnalyzer(
-        10000, status_log_.stream, output_prefix, nullptr)));
-=======
-    sinks_.push_back(std::unique_ptr<fles::TimesliceSink>(
-        new TimesliceAnalyzer(1000, status_log_.stream, output_prefix)));
->>>>>>> 32032862
+        1000, status_log_.stream, output_prefix, nullptr)));
   }
 
   if (par_.verbosity() > 0) {
