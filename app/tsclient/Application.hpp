--- conflicted
+++ resolved
@@ -5,13 +5,10 @@
 #include "Parameters.hpp"
 #include "Sink.hpp"
 #include "TimesliceSource.hpp"
-<<<<<<< HEAD
 #include "log.hpp"
 #include <boost/iostreams/stream.hpp>
+#include <chrono>
 #include <iostream>
-=======
-#include <chrono>
->>>>>>> 9538660d
 #include <memory>
 #include <vector>
 
@@ -36,13 +33,11 @@
     std::unique_ptr<Benchmark> benchmark_;
 
     uint64_t count_ = 0;
-<<<<<<< HEAD
 
     boost::iostreams::stream_buffer<logging::StatusSink> log_sink_;
     std::ostream logstream_;
-=======
+
     std::chrono::high_resolution_clock::time_point time_begin_;
 
     void rate_limit_delay() const;
->>>>>>> 9538660d
 };