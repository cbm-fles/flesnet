--- conflicted
+++ resolved
@@ -203,12 +203,7 @@
 
     std::ifstream ifs(config_file.c_str());
     if (!ifs) {
-<<<<<<< HEAD
-      std::cerr << "cannot open config file: " << config_file << "\n";
-      exit(EXIT_FAILURE);
-=======
       throw ParametersException("cannot open config file: " + config_file);
->>>>>>> b0b9d7ca
     } else {
       po::store(po::parse_config_file(ifs, config_file_options), vm);
       notify(vm);
