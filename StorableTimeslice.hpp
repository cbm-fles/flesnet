--- conflicted
+++ resolved
@@ -19,13 +19,9 @@
 class StorableTimeslice : public Timeslice
 {
 public:
-<<<<<<< HEAD
-    StorableTimeslice(const StorableTimeslice&) = delete;
+    StorableTimeslice(const StorableTimeslice& ts);
     void operator=(const StorableTimeslice&) = delete;
-=======
-    StorableTimeslice(const StorableTimeslice& ts);
     StorableTimeslice(StorableTimeslice&& ts);
->>>>>>> 95f8256a
 
     StorableTimeslice(const Timeslice& ts);
 
