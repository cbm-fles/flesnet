--- conflicted
+++ resolved
@@ -4,12 +4,6 @@
 #pragma once
 
 #include "MicrosliceDescriptor.hpp"
-<<<<<<< HEAD
-#include <cstdint>
-#include <fstream>
-#include <iostream>
-=======
->>>>>>> c9837e34
 #include <boost/serialization/access.hpp>
 
 namespace fles {
