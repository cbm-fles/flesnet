// Copyright 2012-2013 Jan de Cuveland <cmail@cuveland.de>
#pragma once

#include "LibfabricException.hpp"
#include "Scheduler.hpp"
#include "ThreadContainer.hpp"
#include "Utility.hpp"
#include "Provider.hpp"
//#include <chrono>
//#include <cstring>
//#include <fcntl.h>
#include <log.hpp>
//#include <rdma/rdma_cma.h>
#include <rdma/fi_errno.h>
#include <rdma/fabric.h>
#include <rdma/fi_endpoint.h>
//#include <sstream>
#include <valgrind/memcheck.h>
//#include <vector>

#include <rdma/fi_domain.h>

#include <chrono>

/// Libfabric connection group base class.
/** An ConnectionGroup object represents a group of Libfabric
    connections that use the same completion queue. */

template <typename CONNECTION> class ConnectionGroup : public ThreadContainer
{
public:
    /// The ConnectionGroup default constructor.
    ConnectionGroup(std::string local_node_name)
    {
<<<<<<< HEAD
      Provider::init(local_node_name);
      //std::cout << "ConnectionGroup constructor" << std::endl;
      struct fi_eq_attr eq_attr;
      memset(&eq_attr, 0, sizeof(eq_attr));
      eq_attr.size = 10;
      eq_attr.wait_obj = FI_WAIT_NONE;
      int res = fi_eq_open(Provider::getInst()->get_fabric(), &eq_attr, &eq_, nullptr);
      if (res)
        throw LibfabricException("fi_eq_open failed");

=======
        // std::cout << "ConnectionGroup constructor" << std::endl;
        struct fi_eq_attr eq_attr;
        memset(&eq_attr, 0, sizeof(eq_attr));
        eq_attr.size = 10;
        eq_attr.wait_obj = FI_WAIT_NONE;
        int res = fi_eq_open(Provider::getInst()->get_fabric(), &eq_attr, &eq_,
                             nullptr);
        if (res)
            throw LibfabricException("fi_eq_open failed");
>>>>>>> 0d03d492
    }

    ConnectionGroup(const ConnectionGroup&) = delete;
    ConnectionGroup& operator=(const ConnectionGroup&) = delete;

    /// The ConnectionGroup default destructor.
    virtual ~ConnectionGroup()
    {
        for (auto& c : conn_)
            c = nullptr;

#pragma GCC diagnostic push
#pragma GCC diagnostic ignored "-Wold-style-cast"
        fi_close((fid_t)eq_);
        if (pep_ != nullptr)
            fi_close((fid_t)pep_);
#pragma GCC diagnostic pop

        pep_ = nullptr;
    }

    void accept(const std::string& hostname, unsigned short port,
                unsigned int count)
    {
        conn_.resize(count);
        Provider::getInst()->accept(pep_, hostname, port, count, eq_);

        L_(debug) << "waiting for " << count << " connections";
    }

    /// Initiate disconnection.
    void disconnect()
    {
        for (auto& c : conn_)
            c->disconnect();
    }

    /// The connection manager event handler.
    void poll_cm_events()
    {
        const size_t max_private_data_size =
            256; // verbs: 56, usnic and socket 256
        const size_t event_size =
            sizeof(struct fi_eq_cm_entry) + max_private_data_size;
        char buffer[event_size];

        uint32_t event_kind;

        ssize_t count = fi_eq_read(eq_, &event_kind, buffer, event_size, 0);
        if (count > 0) {
#pragma GCC diagnostic push
#pragma GCC diagnostic ignored "-Wold-style-cast"
            on_cm_event(event_kind, (struct fi_eq_cm_entry*)buffer, count);
#pragma GCC diagnostic pop
        } else if (count == -FI_EAGAIN) {
            return;
        } else if (count == -FI_EAVAIL) {
            struct fi_eq_err_entry err_event;

            memset(&err_event, 0, sizeof(err_event));

            count = fi_eq_readerr(eq_, &err_event, 0);
            if (count > 0) {
                switch (err_event.err) {
                case ECONNREFUSED: {
                    on_rejected(&err_event);
                    break;
                }
                case ETIMEDOUT: {
                    // on_rejected(&err_event);
                    break;
                }
                default: {
                    std::cout << err_event.err << std::endl;
                    throw LibfabricException("unknown error in fi_eq_readerr");
                }
                }
            }
        } else {
            throw LibfabricException("fi_eq_read failed");
        }
    }

    /// The Libfabric completion notification handler.
    int poll_completion()
    {
        const int ne_max = 10;

        struct fi_cq_entry wc[ne_max];
        int ne;
        int ne_total = 0;

        while ((ne = fi_cq_read(cq_, &wc, ne_max))) {
            if (ne == -FI_EAVAIL) { // error available
                struct fi_cq_err_entry err;
                char buffer[256];
                ne = fi_cq_readerr(cq_, &err, 0);
                std::cout << fi_strerror(err.err) << std::endl;
                std::cout << fi_cq_strerror(cq_, err.prov_errno, err.err_data,
                                            buffer, 256) << std::endl;
                throw LibfabricException("fi_cq_read failed (fi_cq_readerr)");
            }
            if ((ne < 0) && (ne != -FI_EAGAIN)) {
                std::cout << fi_strerror(-ne) << std::endl;
                throw LibfabricException("fi_cq_read failed");
            }

            if (ne == -FI_EAGAIN)
                break;

            ne_total += ne;
            for (int i = 0; i < ne; ++i) {
#pragma GCC diagnostic push
#pragma GCC diagnostic ignored "-Wold-style-cast"
                // L_(trace) << "on_completion(wr_id=" <<
                // (uintptr_t)wc[i].op_context << ")";
                on_completion((uintptr_t)wc[i].op_context);
#pragma GCC diagnostic pop
            }
        }

        return ne_total;
    }

    /// Retrieve the InfiniBand completion queue.
    struct fid_cq* completion_queue() const { return cq_; }

    size_t size() const { return conn_.size(); }

    /// Retrieve the total number of bytes transmitted.
    uint64_t aggregate_bytes_sent() const { return aggregate_bytes_sent_; }

    /// Retrieve the total number of SEND work requests.
    uint64_t aggregate_send_requests() const
    {
        return aggregate_send_requests_;
    }

    /// Retrieve the total number of RECV work requests.
    uint64_t aggregate_recv_requests() const
    {
        return aggregate_recv_requests_;
    }

    void summary() const
    {
        double runtime = std::chrono::duration_cast<std::chrono::microseconds>(
                             time_end_ - time_begin_).count();
        L_(info) << "summary: " << aggregate_send_requests_ << " SEND, "
                 << aggregate_recv_requests_ << " RECV requests";
        double rate = static_cast<double>(aggregate_bytes_sent_) / runtime;
        L_(info) << "summary: " << human_readable_count(aggregate_bytes_sent_)
                 << " sent in " << runtime / 1000000. << " s (" << rate
                 << " MB/s)";
    }

    /// The "main" function of an ConnectionGroup decendant.
    virtual void operator()() = 0;

protected:
    /// Handle RDMA_CM_REJECTED event.
    virtual void on_rejected(struct fi_eq_err_entry* /* event */) {}

    virtual void on_connected(struct fid_domain* /*pd*/){};

    /// Handle RDMA_CM_EVENT_ESTABLISHED event.
    virtual void on_established(struct fi_eq_cm_entry* event)
    {
        CONNECTION* conn = static_cast<CONNECTION*>(event->fid->context);

        conn->on_established(event);
        ++connected_;
        on_connected(pd_);
    }

    /// Handle RDMA_CM_EVENT_CONNECT_REQUEST event.
    virtual void on_connect_request(struct fi_eq_cm_entry* /* event */,
                                    size_t /* private_data_len */){};

    /// Handle RDMA_CM_EVENT_DISCONNECTED event.
    virtual void on_disconnected(struct fi_eq_cm_entry* event)
    {
        CONNECTION* conn = static_cast<CONNECTION*>(event->fid->context);

        aggregate_bytes_sent_ += conn->total_bytes_sent();
        aggregate_send_requests_ += conn->total_send_requests();
        aggregate_recv_requests_ += conn->total_recv_requests();

        conn->on_disconnected(event);
        --connected_;
    }

    /// Initialize the Libfabric context.
    void init_context(fi_info* info,
                      const std::vector<std::string>& compute_hostnames,
                      const std::vector<std::string>& compute_services)
    {
        L_(debug) << "create Libfabric objects";

        int res =
            fi_domain(Provider::getInst()->get_fabric(), info, &pd_, nullptr);
        if (!pd_)
            throw LibfabricException("fi_domain failed");

        struct fi_cq_attr cq_attr;
        memset(&cq_attr, 0, sizeof(cq_attr));
        cq_attr.size = num_cqe_;
        cq_attr.flags = 0;
        cq_attr.format = FI_CQ_FORMAT_CONTEXT;
        cq_attr.wait_obj = FI_WAIT_NONE;
        cq_attr.signaling_vector = Provider::vector++; // ??
        cq_attr.wait_cond = FI_CQ_COND_NONE;
        cq_attr.wait_set = nullptr;
        res = fi_cq_open(pd_, &cq_attr, &cq_, nullptr);
        if (!cq_) {
            std::cout << strerror(-res) << std::endl;
            throw LibfabricException("fi_cq_open failed");
        }
        if (Provider::getInst()->has_av()) {
            struct fi_av_attr av_attr;

            memset(&av_attr, 0, sizeof(av_attr));
            av_attr.type = FI_AV_TABLE;
            av_attr.count = 1000;
            assert(av_ == nullptr);
            res = fi_av_open(pd_, &av_attr, &av_, NULL);
            if (!av_) {
                std::cout << strerror(-res) << std::endl;
                throw LibfabricException("fi_av_open failed");
            }
            Provider::getInst()->set_hostnames_and_services(
                av_, compute_hostnames, compute_services, fi_addrs);
        }
    }

    const uint32_t num_cqe_ = 1000000;

    /// Libfabric protection domain.
    struct fid_domain* pd_ = nullptr;

    /// Libfabric completion queue
    struct fid_cq* cq_ = nullptr;

    /// Libfabric address vector.
    struct fid_av* av_ = nullptr;

    /// Vector of associated connection objects.
    std::vector<std::unique_ptr<CONNECTION>> conn_;

    /// Number of established connections
    unsigned int connected_ = 0;

    /// Number of connections in the done state.
    unsigned int connections_done_ = 0;

    /// Flag causing termination of completion handler.
    bool all_done_ = false;

    /// RDMA event channel
    struct fid_eq* eq_ = nullptr;

    std::chrono::high_resolution_clock::time_point time_begin_;

    std::chrono::high_resolution_clock::time_point time_end_;

    Scheduler scheduler_;

    /// RDMA endpoint (for connection-less fabrics).
    struct fid_ep* ep_ = nullptr;

    /// AV indices for compute buffer nodes
    std::vector<fi_addr_t> fi_addrs = {};

private:
    /// Connection manager event dispatcher. Called by the CM event loop.
    void on_cm_event(uint32_t event_kind, struct fi_eq_cm_entry* event,
                     ssize_t event_size)
    {
        // L_(trace) << rdma_event_str(event_kind);
        switch (event_kind) {
        case FI_CONNECTED:
            on_established(event);
            break;
        case FI_CONNREQ:
            on_connect_request(event,
                               event_size - sizeof(struct fi_eq_cm_entry));
            break;
        case FI_SHUTDOWN:
            on_disconnected(event);
            break;
        default:
            L_(warning) << "unknown eq event";
        }
    }

    /// Completion notification event dispatcher. Called by the event loop.
    virtual void on_completion(uint64_t wc) = 0;

    /// Total number of bytes transmitted.
    uint64_t aggregate_bytes_sent_ = 0;

    /// Total number of SEND work requests.
    uint64_t aggregate_send_requests_ = 0;

    /// Total number of RECV work requests.
    uint64_t aggregate_recv_requests_ = 0;

    /// RDMA connection manager ID (for connection-oriented fabrics)
    struct fid_pep* pep_ = nullptr;
};<|MERGE_RESOLUTION|>--- conflicted
+++ resolved
@@ -32,18 +32,7 @@
     /// The ConnectionGroup default constructor.
     ConnectionGroup(std::string local_node_name)
     {
-<<<<<<< HEAD
       Provider::init(local_node_name);
-      //std::cout << "ConnectionGroup constructor" << std::endl;
-      struct fi_eq_attr eq_attr;
-      memset(&eq_attr, 0, sizeof(eq_attr));
-      eq_attr.size = 10;
-      eq_attr.wait_obj = FI_WAIT_NONE;
-      int res = fi_eq_open(Provider::getInst()->get_fabric(), &eq_attr, &eq_, nullptr);
-      if (res)
-        throw LibfabricException("fi_eq_open failed");
-
-=======
         // std::cout << "ConnectionGroup constructor" << std::endl;
         struct fi_eq_attr eq_attr;
         memset(&eq_attr, 0, sizeof(eq_attr));
@@ -53,7 +42,6 @@
                              nullptr);
         if (res)
             throw LibfabricException("fi_eq_open failed");
->>>>>>> 0d03d492
     }
 
     ConnectionGroup(const ConnectionGroup&) = delete;
