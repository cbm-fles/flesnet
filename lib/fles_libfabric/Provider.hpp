--- conflicted
+++ resolved
@@ -19,32 +19,22 @@
     virtual bool has_eq_at_eps() const { return true; };
     virtual bool is_connection_oriented() const { return true; };
 
-<<<<<<< HEAD
-    virtual struct fi_info *get_info() = 0;
-    virtual struct fid_fabric *get_fabric() = 0;
-    virtual void accept(struct fid_pep *pep, const std::string &hostname,unsigned short port,
-                        unsigned int count, fid_eq *eq) = 0;
-=======
     virtual struct fi_info* get_info() = 0;
     virtual struct fid_fabric* get_fabric() = 0;
     virtual void accept(struct fid_pep* pep, const std::string& hostname,
                         unsigned short port, unsigned int count,
                         fid_eq* eq) = 0;
->>>>>>> 0d03d492
 
     virtual void connect(fid_ep* ep, uint32_t max_send_wr,
                          uint32_t max_send_sge, uint32_t max_recv_wr,
                          uint32_t max_recv_sge, uint32_t max_inline_data,
                          const void* param, size_t paramlen, void* addr) = 0;
 
-<<<<<<< HEAD
     static void init(std::string local_host_name)
     {
       prov = get_provider(local_host_name);
     }
 
-    static std::unique_ptr<Provider> &getInst()
-=======
     virtual void set_hostnames_and_services(
         struct fid_av* /*av*/,
         const std::vector<std::string>& /*compute_hostnames*/,
@@ -52,7 +42,6 @@
         std::vector<fi_addr_t>& /*fi_addrs*/) = 0;
 
     static std::unique_ptr<Provider>& getInst()
->>>>>>> 0d03d492
     {
         return prov;
     }
