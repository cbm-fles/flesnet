/**
 * @file
 * @author Dirk Hutter <hutter@compeng.uni-frankfurt.de>, Dominic Eschweiler <dominic.eschweiler@cern.ch>
 * @version 0.1
 * @date 2014-07-08
 */

#ifndef FLIB_DEVICE_HPP
#define FLIB_DEVICE_HPP

#include"boost/date_time/posix_time/posix_time.hpp"

//#pragma GCC diagnostic push
//#pragma GCC diagnostic ignored "-Wold-style-cast"

<<<<<<< HEAD
namespace flib
{
    class flib_device;
    class flib_link;

    class device;
    class pci_bar;
    class register_file_bar;

    struct build_info
    {
        boost::posix_time::ptime date;
        uint32_t rev[5];
        uint16_t hw_ver;
        bool clean;
    };

    constexpr std::array<uint16_t, 1> hw_ver_table = {{ 3}};

    class flib_device
    {

    public:

         flib_device(int device_nr);
        ~flib_device(){};

        bool                     check_hw_ver();
        void                     enable_mc_cnt(bool enable);
        void                     set_mc_time(uint32_t time);
        void                     send_dlm();/** global dlm send, requires link local prepare_dlm beforehand */
        std::string              print_build_info();

        size_t                   get_num_links();
        flib_link&               get_link(size_t n);
        register_file_bar*       get_rf() const;
        std::vector<flib_link*>  get_links();
        boost::posix_time::ptime get_build_date();
        uint16_t                 get_hw_ver();
        struct build_info        get_build_info();
        std::string              get_devinfo();
        uint8_t                  get_num_hw_links();

        /** Member variables */
        std::vector<std::unique_ptr<flib_link>>  m_link;
        std::unique_ptr<device>                  m_device;
        std::unique_ptr<pci_bar>                 m_bar;
        std::unique_ptr<register_file_bar>       m_register_file;

    private:

        bool check_magic_number();

    };

} /** namespace flib */
=======
namespace flib {

 constexpr std::array<uint16_t, 1> hw_ver_table = {{ 4}};

class flib_device {

private:

  std::unique_ptr<rorcfs_device> _dev;
  std::unique_ptr<rorcfs_bar> _bar;
  std::unique_ptr<register_file_bar> _rf;

  uint8_t _get_num_hw_links() {
    uint8_t n = (_rf->get_reg(RORC_REG_N_CHANNELS) & 0xFF);
    return n;
  }

  bool _check_magic_number() {
    bool match = false;
    if ((_rf->get_reg(0) & 0xFFFF) == 0x4844) { // RORC_REG_HARDWARE_INFO
      match = true;
    }
    return match;
  }

  bool _check_hw_ver() {
    uint16_t hw_ver = _rf->get_reg(0) >> 16; // RORC_REG_HARDWARE_INFO;
    bool match = false;
    // check if version of hardware is part of suported versions
    for (auto it = hw_ver_table.begin(); it != hw_ver_table.end() && match == false; ++it) {
      if (hw_ver == *it) {
        match = true;
      }
    }
    // check if version of hardware matches exactly version of header
    if (hw_ver != RORC_C_HARDWARE_VERSION) {
      match = false;
    }
    return match;
  }

public:
  std::vector<std::unique_ptr<flib_link> > link;

  // default constructor
  flib_device(int device_nr) {
    // init device class
    _dev = std::unique_ptr<rorcfs_device>(new rorcfs_device());
    if (_dev->init(device_nr) == -1) {
      throw RorcfsException("Failed to initialize device");
    }
    // bind to BAR1
    _bar = std::unique_ptr<rorcfs_bar>(new rorcfs_bar(_dev.get(), 1));
    if ( _bar->init() == -1 ) {
      throw RorcfsException("BAR1 init failed");
    }
    // register file access
    _rf = std::unique_ptr<register_file_bar>(new register_file_bar(_bar.get(), 0));

    // enforce correct magic numebr and hw version
    if (!_check_magic_number()) {
      throw FlibException("Can not read magic number! \n Try to reinitialize FLIB.");
    }
    if (!_check_hw_ver()) {
      throw FlibException("Hardware - libflib version missmatch!");
    }
    // create link objects
    uint8_t num_links = _get_num_hw_links();
    for (size_t i=0; i<num_links; i++) {
      link.push_back(
        std::unique_ptr<flib_link>(
          new flib_link(i, _dev.get(), _bar.get() )));
    }
  }
  
  // destructor
  ~flib_device() { }
  
  bool check_hw_ver() {
    return _check_hw_ver();
  }
  
  size_t get_num_links() {
    return link.size();
  }

  flib_link& get_link(size_t n) {
    return *link.at(n);
  }

  std::vector<flib_link*> get_links() {
    std::vector<flib_link*> links;
    for (auto& l : link) {
      links.push_back(l.get());
    }
    return links;
  }
  
  register_file_bar* get_rf() const {
    return _rf.get();
  }

  void enable_mc_cnt(bool enable) {
    _rf->set_bit(RORC_REG_MC_CNT_CFG, 31, enable);
  }

  void set_mc_time(uint32_t time) {
    // time: 31 bit wide, in units of 8 ns
    uint32_t reg = _rf->get_reg(RORC_REG_MC_CNT_CFG);
    reg = (reg & ~0x7FFFFFFF) | (time & 0x7FFFFFFF);
    _rf->set_reg(RORC_REG_MC_CNT_CFG, reg);
  }

  // global dlm send, rquires link local prepare_dlm beforehand
  void send_dlm() {
    _rf->set_reg(RORC_REG_DLM_CFG, 1);
  }

  boost::posix_time::ptime get_build_date() {
    time_t time = 
      static_cast<time_t>(_rf->get_reg(RORC_REG_BUILD_DATE_L)
                          | (static_cast<uint64_t>(_rf->get_reg(RORC_REG_BUILD_DATE_H))<<32));
    boost::posix_time::ptime t = boost::posix_time::from_time_t(time);
    return t;
  }

   uint16_t get_hw_ver() {
    uint16_t ver = static_cast<uint16_t>(_rf->get_reg(0) >> 16); // RORC_REG_HARDWARE_INFO
    return ver;
  }

  struct build_info {
    boost::posix_time::ptime date;
    uint32_t rev[5];
    uint16_t hw_ver;
    bool clean;
  };

  struct build_info get_build_info() {
    build_info info;
    
    info.date = get_build_date();
    info.rev[0] = _rf->get_reg(RORC_REG_BUILD_REV_0);
    info.rev[1] = _rf->get_reg(RORC_REG_BUILD_REV_1);
    info.rev[2] = _rf->get_reg(RORC_REG_BUILD_REV_2);
    info.rev[3] = _rf->get_reg(RORC_REG_BUILD_REV_3);
    info.rev[4] = _rf->get_reg(RORC_REG_BUILD_REV_4);
    info.hw_ver = get_hw_ver();
    info.clean = (_rf->get_reg(RORC_REG_BUILD_FLAGS) & 0x1);
    return info;
  }

  std::string print_build_info() {
    build_info build = get_build_info();
    std::stringstream ss;
    ss << "Build Date:     " << build.date << std::endl
       << "Repository Revision: " << std::hex
       << build.rev[4] << build.rev[3] << build.rev[2]
       << build.rev[1] << build.rev[0] << std::endl;
    if (build.clean)
      ss << "Repository Status:   clean " << std::endl;
    else
      ss << "Repository Status:   NOT clean " << std::endl
         << "Hardware Version:    " << build.hw_ver;
    return ss.str();
  }
  
  std::string get_devinfo() {
    std::stringstream ss;
    ss << "Bus "  << static_cast<uint32_t>(_dev->getBus())
       << " Slot " << static_cast<uint32_t>(_dev->getSlot())
       << " Func " << static_cast<uint32_t>(_dev->getFunc());
    return ss.str();
  }

};

} // namespace flib
>>>>>>> 786907a1

// #pragma GCC diagnostic pop

#endif // FLIB_DEVICE_HPP<|MERGE_RESOLUTION|>--- conflicted
+++ resolved
@@ -13,7 +13,6 @@
 //#pragma GCC diagnostic push
 //#pragma GCC diagnostic ignored "-Wold-style-cast"
 
-<<<<<<< HEAD
 namespace flib
 {
     class flib_device;
@@ -31,7 +30,7 @@
         bool clean;
     };
 
-    constexpr std::array<uint16_t, 1> hw_ver_table = {{ 3}};
+    constexpr std::array<uint16_t, 1> hw_ver_table = {{4}};
 
     class flib_device
     {
@@ -70,186 +69,6 @@
     };
 
 } /** namespace flib */
-=======
-namespace flib {
-
- constexpr std::array<uint16_t, 1> hw_ver_table = {{ 4}};
-
-class flib_device {
-
-private:
-
-  std::unique_ptr<rorcfs_device> _dev;
-  std::unique_ptr<rorcfs_bar> _bar;
-  std::unique_ptr<register_file_bar> _rf;
-
-  uint8_t _get_num_hw_links() {
-    uint8_t n = (_rf->get_reg(RORC_REG_N_CHANNELS) & 0xFF);
-    return n;
-  }
-
-  bool _check_magic_number() {
-    bool match = false;
-    if ((_rf->get_reg(0) & 0xFFFF) == 0x4844) { // RORC_REG_HARDWARE_INFO
-      match = true;
-    }
-    return match;
-  }
-
-  bool _check_hw_ver() {
-    uint16_t hw_ver = _rf->get_reg(0) >> 16; // RORC_REG_HARDWARE_INFO;
-    bool match = false;
-    // check if version of hardware is part of suported versions
-    for (auto it = hw_ver_table.begin(); it != hw_ver_table.end() && match == false; ++it) {
-      if (hw_ver == *it) {
-        match = true;
-      }
-    }
-    // check if version of hardware matches exactly version of header
-    if (hw_ver != RORC_C_HARDWARE_VERSION) {
-      match = false;
-    }
-    return match;
-  }
-
-public:
-  std::vector<std::unique_ptr<flib_link> > link;
-
-  // default constructor
-  flib_device(int device_nr) {
-    // init device class
-    _dev = std::unique_ptr<rorcfs_device>(new rorcfs_device());
-    if (_dev->init(device_nr) == -1) {
-      throw RorcfsException("Failed to initialize device");
-    }
-    // bind to BAR1
-    _bar = std::unique_ptr<rorcfs_bar>(new rorcfs_bar(_dev.get(), 1));
-    if ( _bar->init() == -1 ) {
-      throw RorcfsException("BAR1 init failed");
-    }
-    // register file access
-    _rf = std::unique_ptr<register_file_bar>(new register_file_bar(_bar.get(), 0));
-
-    // enforce correct magic numebr and hw version
-    if (!_check_magic_number()) {
-      throw FlibException("Can not read magic number! \n Try to reinitialize FLIB.");
-    }
-    if (!_check_hw_ver()) {
-      throw FlibException("Hardware - libflib version missmatch!");
-    }
-    // create link objects
-    uint8_t num_links = _get_num_hw_links();
-    for (size_t i=0; i<num_links; i++) {
-      link.push_back(
-        std::unique_ptr<flib_link>(
-          new flib_link(i, _dev.get(), _bar.get() )));
-    }
-  }
-  
-  // destructor
-  ~flib_device() { }
-  
-  bool check_hw_ver() {
-    return _check_hw_ver();
-  }
-  
-  size_t get_num_links() {
-    return link.size();
-  }
-
-  flib_link& get_link(size_t n) {
-    return *link.at(n);
-  }
-
-  std::vector<flib_link*> get_links() {
-    std::vector<flib_link*> links;
-    for (auto& l : link) {
-      links.push_back(l.get());
-    }
-    return links;
-  }
-  
-  register_file_bar* get_rf() const {
-    return _rf.get();
-  }
-
-  void enable_mc_cnt(bool enable) {
-    _rf->set_bit(RORC_REG_MC_CNT_CFG, 31, enable);
-  }
-
-  void set_mc_time(uint32_t time) {
-    // time: 31 bit wide, in units of 8 ns
-    uint32_t reg = _rf->get_reg(RORC_REG_MC_CNT_CFG);
-    reg = (reg & ~0x7FFFFFFF) | (time & 0x7FFFFFFF);
-    _rf->set_reg(RORC_REG_MC_CNT_CFG, reg);
-  }
-
-  // global dlm send, rquires link local prepare_dlm beforehand
-  void send_dlm() {
-    _rf->set_reg(RORC_REG_DLM_CFG, 1);
-  }
-
-  boost::posix_time::ptime get_build_date() {
-    time_t time = 
-      static_cast<time_t>(_rf->get_reg(RORC_REG_BUILD_DATE_L)
-                          | (static_cast<uint64_t>(_rf->get_reg(RORC_REG_BUILD_DATE_H))<<32));
-    boost::posix_time::ptime t = boost::posix_time::from_time_t(time);
-    return t;
-  }
-
-   uint16_t get_hw_ver() {
-    uint16_t ver = static_cast<uint16_t>(_rf->get_reg(0) >> 16); // RORC_REG_HARDWARE_INFO
-    return ver;
-  }
-
-  struct build_info {
-    boost::posix_time::ptime date;
-    uint32_t rev[5];
-    uint16_t hw_ver;
-    bool clean;
-  };
-
-  struct build_info get_build_info() {
-    build_info info;
-    
-    info.date = get_build_date();
-    info.rev[0] = _rf->get_reg(RORC_REG_BUILD_REV_0);
-    info.rev[1] = _rf->get_reg(RORC_REG_BUILD_REV_1);
-    info.rev[2] = _rf->get_reg(RORC_REG_BUILD_REV_2);
-    info.rev[3] = _rf->get_reg(RORC_REG_BUILD_REV_3);
-    info.rev[4] = _rf->get_reg(RORC_REG_BUILD_REV_4);
-    info.hw_ver = get_hw_ver();
-    info.clean = (_rf->get_reg(RORC_REG_BUILD_FLAGS) & 0x1);
-    return info;
-  }
-
-  std::string print_build_info() {
-    build_info build = get_build_info();
-    std::stringstream ss;
-    ss << "Build Date:     " << build.date << std::endl
-       << "Repository Revision: " << std::hex
-       << build.rev[4] << build.rev[3] << build.rev[2]
-       << build.rev[1] << build.rev[0] << std::endl;
-    if (build.clean)
-      ss << "Repository Status:   clean " << std::endl;
-    else
-      ss << "Repository Status:   NOT clean " << std::endl
-         << "Hardware Version:    " << build.hw_ver;
-    return ss.str();
-  }
-  
-  std::string get_devinfo() {
-    std::stringstream ss;
-    ss << "Bus "  << static_cast<uint32_t>(_dev->getBus())
-       << " Slot " << static_cast<uint32_t>(_dev->getSlot())
-       << " Func " << static_cast<uint32_t>(_dev->getFunc());
-    return ss.str();
-  }
-
-};
-
-} // namespace flib
->>>>>>> 786907a1
 
 // #pragma GCC diagnostic pop
 
