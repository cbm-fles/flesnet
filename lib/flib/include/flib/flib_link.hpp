--- conflicted
+++ resolved
@@ -13,323 +13,6 @@
 
 #pragma GCC diagnostic push
 #pragma GCC diagnostic ignored "-Wold-style-cast"
-
-<<<<<<< HEAD
-=======
-namespace flib {
-  
-// has to be 256 Bit, this is hard coded in hw
-struct __attribute__ ((__packed__)) MicrosliceDescriptor {
-  uint8_t   hdr_id;  // "Header format identifier" DD
-  uint8_t   hdr_ver; // "Header format version"    01
-  uint16_t  eq_id;   // "Equipment identifier"
-  uint16_t  flags;   // "Status and error flags"
-  uint8_t   sys_id;  // "Subsystem identifier"
-  uint8_t   sys_ver; // "Subsystem format version"
-  uint64_t  idx;     // "Microslice index"
-  uint32_t  crc;     // "CRC32 checksum"
-  uint32_t  size;    // "Size bytes"
-  uint64_t  offset;  // "Ofsset in event buffer"
-};
-
-struct __attribute__ ((__packed__)) hdr_config {
-  uint16_t  eq_id;   // "Equipment identifier"
-  uint8_t   sys_id;  // "Subsystem identifier"
-  uint8_t   sys_ver; // "Subsystem format version"
-};
-
-struct mc_desc {
-    uint64_t nr;
-    volatile uint64_t* addr;
-    uint32_t size; // bytes
-    volatile uint64_t* rbaddr;
-};
-
-struct ctrl_msg {
-  uint32_t words; // num 16 bit data words
-  uint16_t data[32];
-};
-
-// Tags to indicate mode of buffer initialization
-struct create_only_t {};
-struct open_only_t {};
-struct open_or_create_t {};
- 
-static const create_only_t    create_only    = create_only_t();
-static const open_only_t      open_only      = open_only_t();
-static const open_or_create_t open_or_create = open_or_create_t();
-  
-class FlibException : public std::runtime_error {
-public:
-
-  explicit FlibException(const std::string& what_arg = "")
-    : std::runtime_error(what_arg) { }
-};
-
-class RorcfsException : public FlibException {
-public:
-
-  explicit RorcfsException(const std::string& what_arg = "")
-    : FlibException(what_arg) { }
-};
-
-class flib_link {
-  
-  std::unique_ptr<rorcfs_dma_channel> _ch;
-  std::unique_ptr<rorcfs_buffer> _ebuf;
-  std::unique_ptr<rorcfs_buffer> _dbuf;
-  size_t _link_index;
-  rorcfs_device* _dev;
-  std::unique_ptr<register_file_bar> _rfglobal; // TODO remove this later
-  std::unique_ptr<register_file_bar> _rfpkt;
-  std::unique_ptr<register_file_bar> _rfgtx;
-  sys_bus_addr _base_addr;
-
-  uint64_t _index = 0;
-  uint64_t _last_index = 0;
-  uint64_t _last_acked = 0;
-  uint64_t _mc_nr = 0;
-  uint64_t _wrap = 0;
-  bool _dma_initialized = false;
-  
-  volatile uint64_t* _eb = nullptr;
-  volatile struct MicrosliceDescriptor* _db = nullptr;
-  
-  uint64_t _dbentries = 0;
-  size_t _log_ebufsize = 0;
-  size_t _log_dbufsize = 0;
-
-  
-public:
-  
-  flib_link(size_t link_index, rorcfs_device* dev, rorcfs_bar* bar)
-    : _link_index(link_index), _dev(dev) {
-
-    _base_addr =  (_link_index + 1) * RORC_CHANNEL_OFFSET;
-    // regiter file access
-    _rfpkt = std::unique_ptr<register_file_bar>(
-       new register_file_bar(bar, _base_addr));
-    _rfgtx = std::unique_ptr<register_file_bar>(
-       new register_file_bar(bar, (_base_addr + (1<<RORC_DMA_CMP_SEL))));
-    _rfglobal = std::unique_ptr<register_file_bar>(
-       new register_file_bar(bar, 0));
-    // create DMA channel and bind to register file, 
-    // no HW initialization is done here
-    _ch = std::unique_ptr<rorcfs_dma_channel>(
-       new rorcfs_dma_channel(_rfpkt.get() ));
-    
-  }
-
-  ~flib_link() {
-    _stop();
-    //TODO move deallocte to destructro of buffer
-    if(_ebuf){
-      if(_ebuf->deallocate() != 0) {
-        throw RorcfsException("ebuf->deallocate failed");
-      }
-    }
-    if(_dbuf){
-      if(_dbuf->deallocate() != 0) {
-        throw RorcfsException("dbuf->deallocate failed");
-      }
-    }
-  }  
-  
-  int init_dma(create_only_t, size_t log_ebufsize, size_t log_dbufsize) {
-    _log_ebufsize = log_ebufsize;
-    _log_dbufsize = log_dbufsize;
-    _ebuf = _create_buffer(0, log_ebufsize);
-    _dbuf = _create_buffer(1, log_dbufsize);
-    _init_hardware();
-    _dma_initialized = true;
-    return 0;
-  }
-
-  int init_dma(open_only_t, size_t log_ebufsize, size_t log_dbufsize) {
-    _log_ebufsize = log_ebufsize;
-    _log_dbufsize = log_dbufsize;
-    _ebuf = _open_buffer(0);
-    _dbuf = _open_buffer(1);
-    _init_hardware();
-    _dma_initialized = true;
-    return 0;
-  }
- 
-  int init_dma(open_or_create_t, size_t log_ebufsize, size_t log_dbufsize) {
-    _log_ebufsize = log_ebufsize;
-    _log_dbufsize = log_dbufsize;
-    _ebuf = _open_or_create_buffer(0, log_ebufsize);
-    _dbuf = _open_or_create_buffer(1, log_dbufsize);
-    _init_hardware();
-    _dma_initialized = true;
-    return 0;
-  }
-
-  ///// MC access funtions /////
-
-  std::pair<mc_desc, bool> get_mc() {
-    struct mc_desc mc;
-    if(_db[_index].idx > _mc_nr) { // mc_nr counts from 1 in HW
-      _mc_nr = _db[_index].idx;
-      mc.nr = _mc_nr;
-      mc.addr = _eb + (_db[_index].offset & ((1<<_log_ebufsize)-1))/sizeof(uint64_t);
-      mc.size = _db[_index].size;
-      mc.rbaddr = (uint64_t *)&_db[_index];
-      
-      // calculate next rb index
-      _last_index = _index;
-      if( _index < _dbentries-1 ) 
-        _index++;
-      else {
-        _wrap++;
-        _index = 0;
-      }
-      return std::make_pair(mc, true);
-    }
-    else
-      return std::make_pair(mc, false);
-  }
-  
-  int ack_mc() {
-    
-    // TODO: EB pointers are set to begin of acknoledged entry, pointers are one entry delayed
-    // to calculate end wrapping logic is required
-    uint64_t eb_offset = _db[_last_index].offset & ((1<<_log_ebufsize)-1);
-    // each rbenty is 32 bytes, this is hard coded in HW
-    uint64_t rb_offset = _last_index*sizeof(struct MicrosliceDescriptor) & ((1<<_log_dbufsize)-1);
-
-    //_ch->setEBOffset(eb_offset);
-    //_ch->setRBOffset(rb_offset);
-
-    _ch->setOffsets(eb_offset, rb_offset);
-
-#ifdef DEBUG  
-    printf("index %d EB offset set: %ld, get: %ld\n",
-           _last_index, eb_offset, _ch->getEBOffset());
-    printf("index %d RB offset set: %ld, get: %ld, wrap %d\n",
-           _last_index, rb_offset, _ch->getRBOffset(), _wrap);
-#endif
-
-    return 0;
-    }
-  
-  ///// configuration and control /////
-
-  // REG: mc_gen_cfg
-  // bit 0 set_start_index
-  // bit 1 rst_pending_mc
-  // bit 2 packer enable
-
-  void set_start_idx(uint64_t index) {
-    // set reset value
-    // TODO replace with _rfgtx->set_mem()
-    _rfgtx->set_reg(RORC_REG_GTX_MC_GEN_CFG_IDX_L, (uint32_t)(index & 0xffffffff));
-    _rfgtx->set_reg(RORC_REG_GTX_MC_GEN_CFG_IDX_H, (uint32_t)(index >> 32));
-    // reste mc counter 
-    // TODO implenet edge detection and 'pulse only' in HW
-    uint32_t mc_gen_cfg= _rfgtx->get_reg(RORC_REG_GTX_MC_GEN_CFG);
-    // TODO replace with _rfgtx->set_bit()
-    _rfgtx->set_reg(RORC_REG_GTX_MC_GEN_CFG, (mc_gen_cfg | 1));
-    _rfgtx->set_reg(RORC_REG_GTX_MC_GEN_CFG, (mc_gen_cfg & ~(1)));
-  }
-  
-  void rst_pending_mc() { // is also resetted with datapath reset
-    // TODO implenet edge detection and 'pulse only' in HW
-    uint32_t mc_gen_cfg= _rfgtx->get_reg(RORC_REG_GTX_MC_GEN_CFG);
-    // TODO replace with _rfgtx->set_bit()
-    _rfgtx->set_reg(RORC_REG_GTX_MC_GEN_CFG, (mc_gen_cfg | (1<<1)));
-    _rfgtx->set_reg(RORC_REG_GTX_MC_GEN_CFG, (mc_gen_cfg & ~(1<<1)));
-  }
-  
-  void enable_cbmnet_packer(bool enable) {
-    _rfgtx->set_bit(RORC_REG_GTX_MC_GEN_CFG, 2, enable);
-  }
-
-  uint64_t get_pending_mc() {
-    // TODO replace with _rfgtx->get_mem()
-    uint64_t pend_mc = _rfgtx->get_reg(RORC_REG_GTX_PENDING_MC_L);
-    pend_mc = pend_mc | ((uint64_t)(_rfgtx->get_reg(RORC_REG_GTX_PENDING_MC_H))<<32);
-    return pend_mc;
-  }
-
-  uint64_t get_mc_index() {
-    // TODO replace with _rfgtx->get_mem()
-    uint64_t mc_index = _rfgtx->get_reg(RORC_REG_GTX_MC_INDEX_L);
-    mc_index = mc_index | ((uint64_t)(_rfgtx->get_reg(RORC_REG_GTX_MC_INDEX_H))<<32);
-    return mc_index;
-  }
-  
-  // REG: datapath_cfg
-  // bit 0-1 data_rx_sel (10: link, 11: pgen, 01: emu, 00: disable)
-  enum data_rx_sel {disable, emu, link, pgen};
-
-  void set_data_rx_sel(data_rx_sel rx_sel) {
-    uint32_t dp_cfg = _rfgtx->get_reg(RORC_REG_GTX_DATAPATH_CFG);
-    switch (rx_sel) {
-    case disable : _rfgtx->set_reg(RORC_REG_GTX_DATAPATH_CFG, (dp_cfg & ~3)); break;
-    case link :    _rfgtx->set_reg(RORC_REG_GTX_DATAPATH_CFG, ((dp_cfg | (1<<1)) & ~1) ); break;
-    case pgen :    _rfgtx->set_reg(RORC_REG_GTX_DATAPATH_CFG, (dp_cfg | 3) ); break;
-    case emu :     _rfgtx->set_reg(RORC_REG_GTX_DATAPATH_CFG, ((dp_cfg | 1)) & ~(1<<1)); break;
-    }
-  }
-
-  data_rx_sel get_data_rx_sel() {
-    uint32_t dp_cfg = _rfgtx->get_reg(RORC_REG_GTX_DATAPATH_CFG);
-    return static_cast<data_rx_sel>(dp_cfg & 0x3);
-  }
-
-  void rst_cnet_link() {
-    _rfgtx->set_bit(RORC_REG_GTX_DATAPATH_CFG, 3, true);
-    _rfgtx->set_bit(RORC_REG_GTX_DATAPATH_CFG, 3, false);
-  }
-
-  struct link_status {
-    bool link_active;
-    bool data_rx_stop;
-    bool ctrl_rx_stop;
-    bool ctrl_tx_stop;
-  };
-
-  struct link_status get_link_status() {
-    uint32_t sts = _rfgtx->get_reg(RORC_REG_GTX_DATAPATH_STS);
-    struct link_status link_status;
-    link_status.link_active = (sts & (1));
-    link_status.data_rx_stop = (sts & (1<<1));
-    link_status.ctrl_rx_stop = (sts & (1<<2));
-    link_status.ctrl_tx_stop = (sts & (1<<3));
-    return link_status;
-  }
-  
-  void set_hdr_config(const struct hdr_config* config) {
-    _rfgtx->set_mem(RORC_REG_GTX_MC_GEN_CFG_HDR, (const void*)config, sizeof(hdr_config)>>2);
-  }
-
-
-  ///// CBMnet control interface /////
-  
-  int send_dcm(const struct ctrl_msg* msg) {
-    // TODO: could also implement blocking call 
-    //       and check if sending is done at the end
-
-    assert (msg->words >= 4 && msg->words <= 32);
-    
-    // check if send FSM is ready (bit 31 in r_ctrl_tx = 0)
-    if ( (_rfgtx->get_reg(RORC_REG_GTX_CTRL_TX) & (1<<31)) != 0 ) {
-      return -1;
-    }
-    
-    // copy msg to board memory
-    size_t bytes = msg->words*2 + (msg->words*2)%4;
-    _rfgtx->set_mem(RORC_MEM_BASE_CTRL_TX, (const void*)msg->data, bytes>>2);
-    
-    // start send FSM
-    uint32_t ctrl_tx = 0;
-    ctrl_tx = 1<<31 | (msg->words-1);
-    _rfgtx->set_reg(RORC_REG_GTX_CTRL_TX, ctrl_tx);
-    
-    return 0;
-  }
->>>>>>> 786907a1
 
 namespace flib
 {
@@ -414,6 +97,7 @@
          */
         void set_start_idx(uint64_t index);
         void rst_pending_mc();
+        void rst_cnet_link();
         void enable_cbmnet_packer(bool enable);
 
         /*** CBMnet control interface ***/
@@ -449,6 +133,16 @@
         register_file_bar*  get_rfpkt()        const;
         register_file_bar*  get_rfgtx()        const;
 
+        struct link_status
+        {
+            bool link_active;
+            bool data_rx_stop;
+            bool ctrl_rx_stop;
+            bool ctrl_tx_stop;
+        };
+
+        struct link_status  get_link_status();
+
     protected:
         std::unique_ptr<dma_channel>        m_channel;
         std::unique_ptr<dma_buffer>         m_event_buffer;
