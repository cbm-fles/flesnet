--- conflicted
+++ resolved
@@ -59,12 +59,9 @@
             { match = true; }
         }
 
-<<<<<<< HEAD
 //        // check if version of hardware matches exactly version of header
 //        if (hw_ver != RORC_C_HARDWARE_VERSION)
 //        { match = false; }
-=======
->>>>>>> fc74671f
         return match;
     }
 
