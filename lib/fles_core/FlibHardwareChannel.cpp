--- conflicted
+++ resolved
@@ -16,11 +16,7 @@
         desc_buffer_size_exp + microslice_descriptor_size_exp;
 
 #ifndef NO_DOUBLE_BUFFERING
-<<<<<<< HEAD
-    _flib_link->init_dma(flib2::create_only, data_buffer_size_exp,
-=======
     _flib_link->init_dma(data_buffer_size_exp,
->>>>>>> 4c86ec74
                          desc_buffer_bytes_exp);
 
     uint8_t* data_buffer =
