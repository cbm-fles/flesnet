/**
 * @file
 * @author Dirk Hutter <hutter@compeng.uni-frankfurt.de>
 * Derived from ALICE CRORC Project written by
 * Heiko Engel <hengel@cern.ch>
 */

#include "dma_channel.hpp"
#include "cri_registers.hpp"
#include "data_structures.hpp"
#include <cassert>
#include <cstring>

namespace cri {

// constructor for using user buffers
dma_channel::dma_channel(cri_channel* parent_channel,
                         void* data_buffer,
                         size_t data_buffer_log_size,
                         void* desc_buffer,
                         size_t desc_buffer_log_size,
                         size_t dma_transfer_size)
<<<<<<< HEAD
    : m_parent_channel(parent_channel), m_dma_transfer_size(dma_transfer_size) {
  m_rfpkt = m_parent_channel->register_file_packetizer();
=======
    : m_parent_link(parent_link), m_dma_transfer_size(dma_transfer_size) {
  m_rfpkt = m_parent_link->register_file_packetizer();
>>>>>>> 427a6ca8
  m_reg_dmactrl_cached = m_rfpkt->get_reg(CRI_REG_DMA_CTRL);
  // ensure HW is disabled
  // TODO: add global lock, otherwise this gives a race condition
  if (is_enabled()) {
    throw CriException("DMA Engine already enabled");
  }
  m_data_buffer = std::unique_ptr<pda::dma_buffer>(
      new pda::dma_buffer(m_parent_channel->parent_device(), data_buffer,
                          (UINT64_C(1) << data_buffer_log_size),
                          (2 * m_parent_channel->channel_index() + 0)));

  m_desc_buffer = std::unique_ptr<pda::dma_buffer>(
      new pda::dma_buffer(m_parent_channel->parent_device(), desc_buffer,
                          (UINT64_C(1) << desc_buffer_log_size),
                          (2 * m_parent_channel->channel_index() + 1)));
  // clear eb for debugging
  memset(m_data_buffer->mem(), 0, m_data_buffer->size());
  // clear rb for polling
  memset(m_desc_buffer->mem(), 0, m_desc_buffer->size());

  configure();
  enable();
}

dma_channel::~dma_channel() { disable(); }

// The DMA engine uses the following read/write pointer logic:
// - Pointers show the next element to be read or written
//   or in other words the number of read/written elements.
// - If pointers match the buffer is completly empty.
// - Maximum fill of the buffer is size-1.
// - no writes if: wr_ptr + 1 = rd_ptr
// - no reads if:  wr_ptr = rd_ptr
//
// Pointers return number of bytes. However the DMA engine internally
// handles only entries of size dma_transfer_size and MicrosliceDescriptor.
// Therefore the updated pointes have to aligen to these elements.
//
// The DMA engine provides indices in addition to pointers
// - Indices grow monotonously.
// - The descrioptor index gives the number of written descript.
// - The data index gives the number od written bytes in the data buffer.
//
void dma_channel::set_sw_read_pointers(uint64_t data_offset,
                                       uint64_t desc_offset) {
  assert(data_offset % m_dma_transfer_size == 0);
  assert(desc_offset % sizeof(fles::MicrosliceDescriptor) == 0);

  sw_read_pointers_t offsets;
  offsets.data_low = get_lo_32(data_offset);
  offsets.data_high = get_hi_32(data_offset);
  offsets.desc_low = get_lo_32(desc_offset);
  offsets.desc_high = get_hi_32(desc_offset);

  // TODO: hack to save read-modify-write on dma_ctrl register
  // move sync pointers to exclusive HW register to avoid this
  // no need to chache sync pointers bit because it is pulse only
  offsets.dma_ctrl = m_reg_dmactrl_cached | (1 << BIT_DMACTRL_SYNC_SWRDPTRS);

  m_rfpkt->set_mem(CRI_REG_EBDM_SW_READ_POINTER_L, &offsets,
                   sizeof(offsets) >> 2);
}

uint64_t dma_channel::get_data_offset() {
  uint64_t offset = 0;
  m_rfpkt->get_mem(CRI_REG_EBDM_OFFSET_L, &offset, 2);
  return offset;
}

// get descriptor count from HW
uint64_t dma_channel::get_desc_index() {
  uint64_t index = 0;
  m_rfpkt->get_mem(CRI_REG_DESC_CNT_L, &index, 2);
  return index;
}

std::string dma_channel::data_buffer_info() {
  return m_data_buffer->print_buffer_info();
}

std::string dma_channel::desc_buffer_info() {
  return m_desc_buffer->print_buffer_info();
}

// PRIVATE MEMBERS /////////////////////////////////////

void dma_channel::configure() {
  configure_sg_manager(data_sg_bram);
  configure_sg_manager(desc_sg_bram);
  set_dma_transfer_size();
  set_sw_read_pointers(0, 0);
}

void dma_channel::configure_sg_manager(sg_bram_t buf_sel) {
  pda::dma_buffer* buffer =
      buf_sel != 0u ? m_desc_buffer.get() : m_data_buffer.get();
  // convert list
  std::vector<sg_entry_hw_t> sg_list_hw = convert_sg_list(buffer->sg_list());

  // check that sg list fits into HW bram
  if (sg_list_hw.size() > get_max_sg_entries(buf_sel)) {
    throw CriException("Number of SG entries exceeds available HW memory");
  }
  // write sg list to bram
  write_sg_list_to_device(sg_list_hw, buf_sel);
  set_configured_buffer_size(buf_sel);
}

// TODO make vector a reference
std::vector<dma_channel::sg_entry_hw_t>
dma_channel::convert_sg_list(const std::vector<pda::sg_entry_t>& sg_list) {

  // convert pda scatter gather list into CRI usable list
  std::vector<sg_entry_hw_t> sg_list_hw;
  sg_entry_hw_t hw_entry;
  uint64_t cur_addr;
  uint64_t cur_length;

  for (const auto& entry : sg_list) {
    cur_addr = reinterpret_cast<uint64_t>(entry.pointer);
    cur_length = entry.length;

    // split entries larger than 4GB (addr >32Bit)
    while (cur_length >> 32 != 0) {
      hw_entry.addr_low = get_lo_32(cur_addr);
      hw_entry.addr_high = get_hi_32(cur_addr);
      hw_entry.length =
          (UINT64_C(1) << 32) - PAGE_SIZE; // TODO: why -page_size?
      sg_list_hw.push_back(hw_entry);

      cur_addr += hw_entry.length;
      cur_length -= hw_entry.length;
    }
    hw_entry.addr_low = get_lo_32(cur_addr);
    hw_entry.addr_high = get_hi_32(cur_addr);
    hw_entry.length = static_cast<uint32_t>(cur_length);
    sg_list_hw.push_back(hw_entry);
  }

  return sg_list_hw;
}

void dma_channel::write_sg_list_to_device(
    const std::vector<sg_entry_hw_t>& sg_list, sg_bram_t buf_sel) {
  uint32_t buf_addr = 0;
  for (const auto& entry : sg_list) {
    write_sg_entry_to_device(entry, buf_sel, buf_addr);
    ++buf_addr;
  }
  // clear trailing sg entry in bram
  sg_entry_hw_t clear = sg_entry_hw_t();
  write_sg_entry_to_device(clear, buf_sel, buf_addr);

  // set number of configured sg entries
  // this HW register does not influence the dma engine
  // they are for debug purpose only
  set_configured_sg_entries(buf_sel, sg_list.size());
}

void dma_channel::write_sg_entry_to_device(sg_entry_hw_t entry,
                                           sg_bram_t buf_sel,
                                           uint32_t buf_addr) {

  uint32_t sg_ctrl = (1 << BIT_SGENTRY_CTRL_WRITE_EN) | buf_addr;
  sg_ctrl |= (buf_sel << BIT_SGENTRY_CTRL_TARGET);

  // write entry en block to mailbox register
  m_rfpkt->set_mem(CRI_REG_SGENTRY_ADDR_LOW, &entry, sizeof(entry) >> 2);
  // push mailbox to bram
  m_rfpkt->set_reg(CRI_REG_SGENTRY_CTRL, sg_ctrl);
}

size_t dma_channel::get_max_sg_entries(sg_bram_t buf_sel) {

  sys_bus_addr addr =
      (buf_sel) != 0u ? CRI_REG_RBDM_N_SG_CONFIG : CRI_REG_EBDM_N_SG_CONFIG;
  // N_SG_CONFIG:
  // [15:0] : actual number of sg entries in RAM
  // [31:16]: maximum number of entries (read only)
  return (m_rfpkt->get_reg(addr) >> 16);
}

size_t dma_channel::get_configured_sg_entries(sg_bram_t buf_sel) {

  sys_bus_addr addr =
      (buf_sel) != 0u ? CRI_REG_RBDM_N_SG_CONFIG : CRI_REG_EBDM_N_SG_CONFIG;
  // N_SG_CONFIG:
  // [15:0] : actual number of sg entries in RAM
  // [31:16]: maximum number of entries (read only)
  return (m_rfpkt->get_reg(addr) & 0x0000ffff);
}

void dma_channel::set_configured_sg_entries(sg_bram_t buf_sel,
                                            uint16_t num_entries) {

  sys_bus_addr addr =
      (buf_sel) != 0u ? CRI_REG_RBDM_N_SG_CONFIG : CRI_REG_EBDM_N_SG_CONFIG;
  // N_SG_CONFIG:
  // [15:0] : actual number of sg entries in RAM
  // [31:16]: maximum number of entries (read only)
  m_rfpkt->set_reg(addr, num_entries);
}

void dma_channel::set_configured_buffer_size(sg_bram_t buf_sel) {
  // this HW register does not influence the dma engine
  // they are for debug purpose only
  pda::dma_buffer* buffer =
      (buf_sel) != 0u ? m_desc_buffer.get() : m_data_buffer.get();
  sys_bus_addr addr =
      (buf_sel) != 0u ? CRI_REG_RBDM_BUFFER_SIZE_L : CRI_REG_EBDM_BUFFER_SIZE_L;
  uint64_t size = buffer->size();
  m_rfpkt->set_mem(addr, &size, sizeof(size) >> 2);
}

void dma_channel::set_dma_transfer_size() {
  // dma_transfer_size must be a multiple of 4 byte
  assert((m_dma_transfer_size & 0x3) == 0);
  if (m_dma_transfer_size >
      m_parent_channel->parent_device()->max_payload_size()) {
    throw CriException("DMA transfer size exceeds PCI MaxPayload");
  }
  // set DMA_TRANSFER_SIZE size (has to be provided as #DWs)
  set_dmactrl((m_dma_transfer_size >> 2) << BIT_DMACTRL_TRANS_SIZE_LSB,
              0x3ff << BIT_DMACTRL_TRANS_SIZE_LSB);
}

inline void dma_channel::enable() {
  // split into two requests to allow logic to come out of reset
  // for now we trust in sufficient delay between the requests
  set_dmactrl(0 << BIT_DMACTRL_DATAPATH_RST, 1 << BIT_DMACTRL_DATAPATH_RST);
  set_dmactrl((1 << BIT_DMACTRL_EBDM_EN | 1 << BIT_DMACTRL_RBDM_EN |
               1 << BIT_DMACTRL_DMA_EN),
              (1 << BIT_DMACTRL_EBDM_EN | 1 << BIT_DMACTRL_RBDM_EN |
               1 << BIT_DMACTRL_DMA_EN));
}

void dma_channel::disable(size_t timeout) {
  // disable the DMA engine
  set_dmactrl((0 << BIT_DMACTRL_DMA_EN), (1 << BIT_DMACTRL_DMA_EN));
  // wait till ongoing transfer is finished
  while (is_busy() && timeout != 0) {
    usleep(100);
    --timeout;
    // TODO: add timeout feedback
  }
  // disable everything else and put to reset
  set_dmactrl((0 << BIT_DMACTRL_RBDM_EN | 0 << BIT_DMACTRL_EBDM_EN),
              (1 << BIT_DMACTRL_RBDM_EN | 1 << BIT_DMACTRL_EBDM_EN));
  usleep(100);
  set_dmactrl(1 << BIT_DMACTRL_DATAPATH_RST, 1 << BIT_DMACTRL_DATAPATH_RST);
}

void dma_channel::reset_datapath(bool enable) {
  set_dmactrl((static_cast<int>(enable) << BIT_DMACTRL_DATAPATH_RST),
              (1 << BIT_DMACTRL_DATAPATH_RST));
}

inline bool dma_channel::is_enabled() {
  uint32_t mask = 1 << BIT_DMACTRL_EBDM_EN | 1 << BIT_DMACTRL_RBDM_EN |
                  1 << BIT_DMACTRL_DMA_EN;
  return (m_reg_dmactrl_cached & mask) != 0u;
}

inline bool dma_channel::is_busy() {
  return m_rfpkt->get_bit(CRI_REG_DMA_CTRL, BIT_DMACTRL_BUSY);
}

void dma_channel::set_dmactrl(uint32_t reg, uint32_t mask) {
  // acces to dma_ctrl register
  // ensures proper caching of register value
  // never cache BIT_DMACTRL_SYNC_SWRDPTRS
  mask &= ~(1 << BIT_DMACTRL_SYNC_SWRDPTRS);
  m_reg_dmactrl_cached = set_bits(m_reg_dmactrl_cached, reg, mask);
  m_rfpkt->set_reg(CRI_REG_DMA_CTRL, m_reg_dmactrl_cached);
}

inline uint32_t
dma_channel::set_bits(uint32_t old_val, uint32_t new_val, uint32_t mask) {
  // clear all unselected bits in new_val
  new_val &= mask;
  // clear all selects bits and set according to new_val
  old_val &= ~mask;
  old_val |= new_val;
  return old_val;
}

inline uint32_t dma_channel::get_lo_32(uint64_t val) { return val; }

inline uint32_t dma_channel::get_hi_32(uint64_t val) { return (val >> 32); }

} // namespace cri<|MERGE_RESOLUTION|>--- conflicted
+++ resolved
@@ -20,13 +20,8 @@
                          void* desc_buffer,
                          size_t desc_buffer_log_size,
                          size_t dma_transfer_size)
-<<<<<<< HEAD
     : m_parent_channel(parent_channel), m_dma_transfer_size(dma_transfer_size) {
   m_rfpkt = m_parent_channel->register_file_packetizer();
-=======
-    : m_parent_link(parent_link), m_dma_transfer_size(dma_transfer_size) {
-  m_rfpkt = m_parent_link->register_file_packetizer();
->>>>>>> 427a6ca8
   m_reg_dmactrl_cached = m_rfpkt->get_reg(CRI_REG_DMA_CTRL);
   // ensure HW is disabled
   // TODO: add global lock, otherwise this gives a race condition
