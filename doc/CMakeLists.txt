# Copyright 2013,2016 Jan de Cuveland <cmail@cuveland.de>

## SETTING DOXYGEN CONFIGURATION OPTIONS
#
# Configuring doxygen is best done by setting the corresponding cmake
# variables here (see FindDoxygen in the cmake documentation). A
# Doxyfile.in is then generated. Providing a custom Doxyfile.in is
# possible but unnecessary. 
#
# A doxygen option <tag> is set by setting the variable DOXYGEN_<tag> to
# the desired value. For a complete list of options see the doxygen
# manual. Note, that cmake changes the default value of some options as
# documented in the cmake manual. For example, the default value of
# DOXYGEN_RECURSIVE is changed to YES.

set(DOXYGEN_LANGUAGE "English" CACHE STRING "Language used by doxygen")
mark_as_advanced(DOXYGEN_LANGUAGE)
set(DOXYGEN_OUTPUT_DIR ${CMAKE_CURRENT_BINARY_DIR})

# Non-default doxygen configuration options from the obsolete
# Doxyfile.in:
set(DOXYGEN_TAB_SIZE 8)
set(DOXYGEN_BUILTIN_STL_SUPPORT YES)

# Silence doxygen:
if (NOT DEFINED SILENCE_DOXYGEN)
  set(SILENCE_DOXYGEN YES)
endif()

if (SILENCE_DOXYGEN)
  set(DOXYGEN_QUIET YES)
  set(DOXYGEN_WARNINGS NO)
  set(DOXYGEN_WARN_IF_UNDOCUMENTED NO)
  set(DOXYGEN_WARN_IF_DOC_ERROR NO)
  set(DOXYGEN_WARN_IF_INCOMPLETE_DOC NO)
else()
  # Even if doxygen is not supposed to be silent, the sheer amount of
  # undocumented code in this project is overwhelming. Thus, silence
  # doxygen warnings about undocumented code anyway.
  if (NOT DEFINED DOXYGEN_WARN_IF_UNDOCUMENTED)
    set(DOXYGEN_WARN_IF_UNDOCUMENTED NO)
  endif()
endif()

# Fix warnings resulting from an attempt to build a glossary:
set(DOXYGEN_ALIASES "glos{1}=\\1")

## doxygen warnings/errors that won't fix easily:
#
# 1) 	error: FileDefImpl::insertMembers(): member 'RollingCrc< GenericCrc<
# 		Crc, TableEntry, Word, kStride > >' with class scope '<global>'
# 		inserted in file scope 'generic_crc.h'!
#
# Unclear issue. Possibly a bug in doxygen's lexical parser (compare with
# https://github.com/doxygen/doxygen/issues/9497).
#
# 2)	warning: Detected potential recursive class relation between class
# 		ParametersException and base class std::runtime_error!
#
# This is likely a bug in doxygen's lexical parser related to
# https://github.com/doxygen/doxygen/issues/10165
# i.e. duplicate class names in different files. Possibly introducing
# appropriate namespaces would fix this.
#
# 3) 	warning: documented symbol 'logging::LogBuffer::LogBuffer' was not
# 		declared or defined. (and similar)
#
# Unclear issue.

## Extended documentation:
# Since the documentation currently is not complete or up-to-date,
# enabling the following options makes sense during development. After
# the doxygen comments in the code are improved, which allow for a more
# granular control of the generated documentation, enabling the
# following options will be unnecessary. This will then reduce the
# amount of generated documentation and thus the build time.
if (NOT DEFINED EXTENDED_DOXYGEN_DOCUMENTATION)
  set(EXTENDED_DOXYGEN_DOCUMENTATION NO)
endif()
if (EXTENDED_DOXYGEN_DOCUMENTATION)
  set(DOXYGEN_EXTRACT_ALL YES)
  set(DOXYGEN_SHOW_FILES YES)
  set(DOXYGEN_CALL_GRAPH YES)
  set(DOXYGEN_CALLER_GRAPH YES)
  set(DOXYGEN_INLINE_SOURCES YES)
  set(DOXYGEN_GENERATE_TREEVIEW YES)

  # default DOT_GRAPH_MAX_NODES: 50, but too small for this project
  set(DOXYGEN_DOT_GRAPH_MAX_NODES 100)
endif()

# In order to include documentation for code guarded by preprocessor
# macros passed by cmake to the compiler, we must instruct doxygen
# to define these macros as well.
set(DOXYGEN_PREDEFINED "")
# Note that the escaped quotes are necessary. Doxygen expects the macro
# definitions to be a list of quoted strings.
string(APPEND DOXYGEN_PREDEFINED "\"HAVE_LIBFABRIC=1\"")
string(APPEND DOXYGEN_PREDEFINED " \"HAVE_RDMA=1\"")

set(DOXYGEN_MARKDOWN_SUPPORT YES)
set(DOXYGEN_USE_MDFILE_AS_MAINPAGE README.md)

<<<<<<< HEAD
# TODO: Unfortunately, this MathJax does not work as expected.
set(DOXYGEN_USE_MATHJAX YES)

=======
>>>>>>> 32909875
# It is necessary to have these be the first files in the list of input
# files and directories to doxygen, because otherwise doxygen will not
# generate the corresponding pages for them. Right now, we will include
# them to the documentation of all executables, but later we might want 
# to have them only in the documentation where they are relevant.
set(MARKDOWN_DOCS_FOR_DOXYGEN
  README.md
  HOWTO.md
  INSTALL.md
  doc/Ctrl-C.md
  doc/monitoring.md
<<<<<<< HEAD
=======
  doc/flesnet_minimal_example.md
  doc/monitoring_with_podman.md
>>>>>>> 32909875
  doc/TS_Source_Identifier.md
  doc/versions.md
  doc/structure.md)

set(DOXYGEN_OUTPUT_DIRECTORY ${CMAKE_CURRENT_BINARY_DIR}/flesnet-doc)
doxygen_add_docs(doc-flesnet
  ${MARKDOWN_DOCS_FOR_DOXYGEN}
  app/flesnet
  lib/logging
  lib/shm_ipc
  lib/fles_core
  lib/fles_zeromq
  lib/fles_rdma
  lib/fles_libfabric
  lib/fles_ipc
  lib/monitoring
	WORKING_DIRECTORY ${CMAKE_SOURCE_DIR}
	COMMENT "Generating flesnet documentation with doxygen")

<<<<<<< HEAD

set(DOXYGEN_OUTPUT_DIRECTORY ${CMAKE_CURRENT_BINARY_DIR}/tsa2msa-doc)
doxygen_add_docs(doc-tsa2msa
	app/tsa2msa
	WORKING_DIRECTORY ${CMAKE_SOURCE_DIR}
	COMMENT "Generating tsa2msa documentation with doxygen"
)

=======
>>>>>>> 32909875
set(DOXYGEN_OUTPUT_DIRECTORY ${CMAKE_CURRENT_BINARY_DIR}/mstool-doc)
doxygen_add_docs(doc-mstool
  ${MARKDOWN_DOCS_FOR_DOXYGEN}
  app/mstool
  lib/logging
  lib/fles_core
  lib/fles_ipc
  WORKING_DIRECTORY ${CMAKE_SOURCE_DIR}
  COMMENT "Generating documentation with doxygen")

set(DOXYGEN_OUTPUT_DIRECTORY ${CMAKE_CURRENT_BINARY_DIR}/tsclient-doc)
doxygen_add_docs(doc-tsclient
  ${MARKDOWN_DOCS_FOR_DOXYGEN}
  app/tsclient
  lib/logging
  lib/fles_core
  lib/fles_ipc
  lib/monitoring
  WORKING_DIRECTORY ${CMAKE_SOURCE_DIR}
  COMMENT "Generating documentation wit doxygen" )
  
set(DOXYGEN_OUTPUT_DIRECTORY ${CMAKE_CURRENT_BINARY_DIR}/msconsumer-doc)
doxygen_add_docs(doc-msconsumer app/msconsumer lib test
  ${MARKDOWN_DOCS_FOR_DOXYGEN}
  WORKING_DIRECTORY ${CMAKE_SOURCE_DIR}
  COMMENT "Generating documentation with doxygen (doxygen error \
  \"FileDefImpl::insertMembers()...\" is expected)")

set(DOXYGEN_OUTPUT_DIRECTORY ${CMAKE_CURRENT_BINARY_DIR}/cri_cfg-doc)
doxygen_add_docs(doc-cri_cfg
  ${MARKDOWN_DOCS_FOR_DOXYGEN}
  app/cri_cfg
  lib/cri
  lib/fles_ipc/MicrosliceDescriptor.hpp
  lib/pda
  WORKING_DIRECTORY ${CMAKE_SOURCE_DIR}
  COMMENT "Generating documentation with doxygen")

set(DOXYGEN_OUTPUT_DIRECTORY ${CMAKE_CURRENT_BINARY_DIR}/cri_server-doc)
doxygen_add_docs(doc-cri_server
  ${MARKDOWN_DOCS_FOR_DOXYGEN}
  app/cri_server
  lib/logging
  lib/fles_ipc/MicrosliceDescriptor.hpp
  lib/fles_ipc/Utility.hpp
  lib/cri
  lib/pda
  WORKING_DIRECTORY ${CMAKE_SOURCE_DIR}
  COMMENT "Generating documentation with doxygen" )

set(DOXYGEN_OUTPUT_DIRECTORY ${CMAKE_CURRENT_BINARY_DIR}/cri_tools-doc/cri_en_pgen-doc)
doxygen_add_docs(doc-cri_en_pgen
  ${MARKDOWN_DOCS_FOR_DOXYGEN}
  app/cri_tools/cri_en_pgen.cpp
  lib/cri
  lib/pda
  WORKING_DIRECTORY ${CMAKE_SOURCE_DIR}
  COMMENT "Generating cri_en_pgen documentation with doxygen")

set(DOXYGEN_OUTPUT_DIRECTORY ${CMAKE_CURRENT_BINARY_DIR}/cri_tools-doc/cri_info-doc)
doxygen_add_docs(doc-cri_info
  ${MARKDOWN_DOCS_FOR_DOXYGEN}
  app/cri_tools/cri_info.cpp
  lib/fles_ipc/MicrosliceDescriptor.hpp
  lib/cri
  lib/pda
  WORKING_DIRECTORY ${CMAKE_SOURCE_DIR}
  COMMENT "Generating cri_info documentation with doxygen")
  
set(DOXYGEN_OUTPUT_DIRECTORY ${CMAKE_CURRENT_BINARY_DIR}/cri_tools-doc/cri_status-doc)
doxygen_add_docs(doc-cri_status
  ${MARKDOWN_DOCS_FOR_DOXYGEN}
  app/cri_tools/cri_status.cpp
  lib/monitoring
  lib/cri
  lib/fles_ipc/System.hpp
  lib/fles_ipc/MicrosliceDescriptor.hpp
  lib/pda
  WORKING_DIRECTORY ${CMAKE_SOURCE_DIR}
  COMMENT "Generating cri_status documentation with doxygen")

set(DOXYGEN_OUTPUT_DIRECTORY ${CMAKE_CURRENT_BINARY_DIR}/cri_tools-doc/cri_test_rf-doc)
doxygen_add_docs(doc-cri_test_rf
  ${MARKDOWN_DOCS_FOR_DOXYGEN}
  app/cri_tools/cri_test_rf.cpp
  lib/fles_ipc/MicrosliceDescriptor.hpp
  lib/cri
  lib/pda
  WORKING_DIRECTORY ${CMAKE_SOURCE_DIR}
  COMMENT "Generating cri_test_rf documentation with doxygen")

add_custom_target(doc-cri_tools
  DEPENDS
    doc-cri_info
    doc-cri_en_pgen
    doc-cri_status
    doc-cri_test_rf)

add_custom_target(doc
  DEPENDS
    doc-flesnet
    doc-mstool
    doc-tsclient
    doc-msconsumer
<<<<<<< HEAD
	doc-tsa2msa
=======
>>>>>>> 32909875
    doc-cri_cfg
    doc-cri_server
    doc-cri_tools)<|MERGE_RESOLUTION|>--- conflicted
+++ resolved
@@ -101,12 +101,9 @@
 set(DOXYGEN_MARKDOWN_SUPPORT YES)
 set(DOXYGEN_USE_MDFILE_AS_MAINPAGE README.md)
 
-<<<<<<< HEAD
 # TODO: Unfortunately, this MathJax does not work as expected.
 set(DOXYGEN_USE_MATHJAX YES)
 
-=======
->>>>>>> 32909875
 # It is necessary to have these be the first files in the list of input
 # files and directories to doxygen, because otherwise doxygen will not
 # generate the corresponding pages for them. Right now, we will include
@@ -118,11 +115,8 @@
   INSTALL.md
   doc/Ctrl-C.md
   doc/monitoring.md
-<<<<<<< HEAD
-=======
   doc/flesnet_minimal_example.md
   doc/monitoring_with_podman.md
->>>>>>> 32909875
   doc/TS_Source_Identifier.md
   doc/versions.md
   doc/structure.md)
@@ -142,8 +136,6 @@
 	WORKING_DIRECTORY ${CMAKE_SOURCE_DIR}
 	COMMENT "Generating flesnet documentation with doxygen")
 
-<<<<<<< HEAD
-
 set(DOXYGEN_OUTPUT_DIRECTORY ${CMAKE_CURRENT_BINARY_DIR}/tsa2msa-doc)
 doxygen_add_docs(doc-tsa2msa
 	app/tsa2msa
@@ -151,8 +143,6 @@
 	COMMENT "Generating tsa2msa documentation with doxygen"
 )
 
-=======
->>>>>>> 32909875
 set(DOXYGEN_OUTPUT_DIRECTORY ${CMAKE_CURRENT_BINARY_DIR}/mstool-doc)
 doxygen_add_docs(doc-mstool
   ${MARKDOWN_DOCS_FOR_DOXYGEN}
@@ -257,10 +247,7 @@
     doc-mstool
     doc-tsclient
     doc-msconsumer
-<<<<<<< HEAD
-	doc-tsa2msa
-=======
->>>>>>> 32909875
+    doc-tsa2msa
     doc-cri_cfg
     doc-cri_server
     doc-cri_tools)